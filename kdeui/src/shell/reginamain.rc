<<<<<<< HEAD
<!DOCTYPE kpartgui SYSTEM "kpartgui.dtd">
<kpartgui name="reginamain" version="4.90">
=======
<?xml version="1.0" encoding="UTF-8"?>
<gui name="reginamain" version="4.90">
>>>>>>> 3209c2cd
<MenuBar>
  <Menu name="file" noMerge="1"><text>&amp;File</text>
    <Action name="new_topology"/>
    <DefineGroup name="new_merge"/>
    <Action name="file_open"/>
    <Action name="file_open_recent"/>
    <Action name="file_open_example"/>
    <DefineGroup name="open_merge"/>
    <Separator/>
    <DefineGroup name="save_merge"/>
    <DefineGroup name="revert_merge"/>
    <Separator/>
    <DefineGroup name="print_merge"/>
    <Merge/>
    <Separator/>
    <Action name="file_close"/>
    <DefineGroup name="close_merge"/>
    <Separator/>
    <Action name="file_quit"/>
  </Menu>
  <Merge/>
  <Menu name="tools">
    <Action name="python_console" />
  </Menu>
  <Menu name="settings">
    <Action name="configure_editor" />
  </Menu>
  <Menu name="help">
    <Action name="help_about_app"/>
    <Action name="help_handbook_custom"/>
    <Action name="help_whats_this"/>
    <Separator/>
    <Action name="help_engine"/>
<<<<<<< HEAD
    <Action name="help_tipofday"/>
    <Action name="help_trouble"/>
    <Action name="help_nohelp"/>
=======
    <Action name="help_xmlref"/>
    <Separator/>
    <Action name="help_trouble"/>
    <Action name="help_nohelp"/>
    <Separator/>
    <Action name="help_show_tip"/>
>>>>>>> 3209c2cd
  </Menu>
</MenuBar>

<ToolBar name="mainToolBar" iconText="IconOnly" noMerge="1">
  <text>Main Toolbar</text>
  <Action name="new_topology"/>
  <Action name="file_open"/>
  <DefineGroup name="file_operations"/>
  <Separator/>
  <DefineGroup name="edit_operations"/>
  <Separator/>
  <Merge/>
  <Separator/>
  <Action name="python_console"/>
</ToolBar>
</gui><|MERGE_RESOLUTION|>--- conflicted
+++ resolved
@@ -1,10 +1,5 @@
-<<<<<<< HEAD
-<!DOCTYPE kpartgui SYSTEM "kpartgui.dtd">
-<kpartgui name="reginamain" version="4.90">
-=======
 <?xml version="1.0" encoding="UTF-8"?>
 <gui name="reginamain" version="4.90">
->>>>>>> 3209c2cd
 <MenuBar>
   <Menu name="file" noMerge="1"><text>&amp;File</text>
     <Action name="new_topology"/>
@@ -38,18 +33,12 @@
     <Action name="help_whats_this"/>
     <Separator/>
     <Action name="help_engine"/>
-<<<<<<< HEAD
-    <Action name="help_tipofday"/>
-    <Action name="help_trouble"/>
-    <Action name="help_nohelp"/>
-=======
     <Action name="help_xmlref"/>
     <Separator/>
     <Action name="help_trouble"/>
     <Action name="help_nohelp"/>
     <Separator/>
     <Action name="help_show_tip"/>
->>>>>>> 3209c2cd
   </Menu>
 </MenuBar>
 
