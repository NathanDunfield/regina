
/**************************************************************************
 *                                                                        *
 *  Regina - A Normal Surface Theory Calculator                           *
 *  KDE User Interface                                                    *
 *                                                                        *
 *  Copyright (c) 1999-2011, Ben Burton                                   *
 *  For further details contact Ben Burton (bab@debian.org).              *
 *                                                                        *
 *  This program is free software; you can redistribute it and/or         *
 *  modify it under the terms of the GNU General Public License as        *
 *  published by the Free Software Foundation; either version 2 of the    *
 *  License, or (at your option) any later version.                       *
 *                                                                        *
 *  This program is distributed in the hope that it will be useful, but   *
 *  WITHOUT ANY WARRANTY; without even the implied warranty of            *
 *  MERCHANTABILITY or FITNESS FOR A PARTICULAR PURPOSE.  See the GNU     *
 *  General Public License for more details.                              *
 *                                                                        *
 *  You should have received a copy of the GNU General Public             *
 *  License along with this program; if not, write to the Free            *
 *  Software Foundation, Inc., 51 Franklin St, Fifth Floor, Boston,       *
 *  MA 02110-1301, USA.                                                   *
 *                                                                        *
 **************************************************************************/

/* end stub */

#include "regina-config.h"
#include "file/nglobaldirs.h"

#include "pythonmanager.h"

#include <kapplication.h>
#include <klocale.h>
#include <kmessagebox.h>
#include <krun.h>
#include <qfile.h>
#include <qfileinfo.h>

PythonManager::~PythonManager() {
    closeAllConsoles();
}

void PythonManager::registerConsole(PythonConsole* console) {
    consoles.insert(console);
}

void PythonManager::deregisterConsole(PythonConsole* console) {
    consoles.erase(console);
}

void PythonManager::openPythonReference(QWidget* topLevelWindow) {
    QString docDir =
        QFile::decodeName(regina::NGlobalDirs::engineDocs().c_str());
<<<<<<< HEAD
    QString index = docDir + "/modules.html";

    if (QFileInfo(index).exists())
        new KRun("file:" + index, 0, true /* local file */,
            false /* progress info */);
    else
        KMessageBox::sorry(parent, i18n("<qt>The Python reference could "
=======
    QString index = docDir + "/index.html";

    if (QFileInfo(index).exists()) {
        // If we're on a mac, just use the default Mac browser.
#ifdef __APPLE__
        // Hmm.  Assume this command executes successfully, since on my
        // fink it returns false even when it *does* execute successfully..!
        KRun::runCommand(QString("open \"%1\"").arg(index), topLevelWindow);
#else
        if (! KRun::runUrl("file:" + index, "text/html", topLevelWindow,
                false /* temp file */, false /* run executables */))
            KMessageBox::sorry(topLevelWindow, i18n(
                "<qt>The Python reference could "
                "not be opened from within KDE.  "
                "Please try pointing your web browser to "
                "<tt>%1/index.html</tt>.</qt>").arg(docDir));
#endif
    } else
        KMessageBox::sorry(topLevelWindow, i18n(
            "<qt>The Python reference could "
>>>>>>> 3209c2cd
            "not be found.  Perhaps it is not installed?<p>"
            "The Python reference (i.e., the API documentation for the "
            "Regina calculation engine) should be installed in the directory "
            "<tt>%1/</tt>.</qt>").arg(docDir));
}

#ifdef BOOST_PYTHON_FOUND

#include "python/pythonconsole.h"

PythonConsole* PythonManager::launchPythonConsole(QWidget* parent,
        const ReginaPrefSet* initialPrefs, regina::NPacket* tree,
        regina::NPacket* selectedPacket) {
    PythonConsole* ans = new PythonConsole(parent, this, initialPrefs);

    ans->blockInput(i18n("Initialising..."));

    // Show us what's going on.
    ans->show();
    KApplication::kApplication()->processEvents();

    // Initialise the python interpreter.
    if (ans->importRegina()) {
        ans->executeLine("print regina.welcome() + '\\n'");

        if (tree)
            ans->setRootPacket(tree);
        if (selectedPacket)
            ans->setSelectedPacket(selectedPacket);
    }
    ans->loadAllLibraries();

    // All ready!
    ans->addOutput(i18n("Ready."));
    ans->allowInput();
    return ans;
}

PythonConsole* PythonManager::launchPythonConsole(QWidget* parent,
        const ReginaPrefSet* initialPrefs, const QString& script,
        const PythonVariableList& initialVars) {
    PythonConsole* ans = new PythonConsole(parent, this, initialPrefs);

    ans->blockInput(i18n("Initialising..."));

    // Show us what's going on.
    ans->show();
    KApplication::kApplication()->processEvents();

    // Initialise the python interpreter.
    if (ans->importRegina())
        ans->executeLine("print regina.welcome() + '\\n'");
    ans->loadAllLibraries();
    for (PythonVariableList::const_iterator it = initialVars.begin();
            it != initialVars.end(); it++)
        ans->setVar((*it).name, (*it).value);
    ans->executeScript(script, i18n("user script"));

    // All ready!
    ans->addOutput(i18n("\nReady."));
    ans->allowInput();
    return ans;
}

PythonConsole* PythonManager::compileScript(QWidget* parent,
        const ReginaPrefSet* initialPrefs, const QString& script) {
    PythonConsole* ans = new PythonConsole(parent, this, initialPrefs);

    ans->blockInput(i18n("Initialising..."));

    // Try to compile the script.
    if (ans->compileScript(script)) {
        delete ans;
        return 0;
    } else {
        // The compile failed; show the details to the user.
        ans->show();
        ans->addOutput(i18n("Compile failed."));
        ans->allowInput();
        return ans;
    }
}

void PythonManager::closeAllConsoles() {
    std::set<PythonConsole*>::iterator it, next;

    it = consoles.begin();
    next = it;
    while (it != consoles.end()) {
        // INV: next == it.

        // Step forwards before we actually destroy (*it), since the
        // destruction will deregister (*it) and invalidate the
        // iterator.
        next++;

        // The destruction process removes (*it) from the set, but other
        // iterators (i.e., next) are not invalidated.
        delete *it;

        it = next;
    }
}

void PythonManager::updatePreferences(const ReginaPrefSet& newPrefs) {
    for (std::set<PythonConsole*>::iterator it = consoles.begin();
            it != consoles.end(); it++)
        (*it)->updatePreferences(newPrefs);
}

#else

namespace {
    PythonConsole* scriptingDisabled(QWidget* parent) {
        KMessageBox::sorry(parent, i18n("<qt>Python scripting has been "
            "disabled in your particular build of Regina.  This is probably "
            "because no usable boost.python installation could be found.<p>"
            "Watch the output of <b>cmake</b> at compile time "
            "for a more detailed explanation of why this has happened.  "
            "Please write to <tt>%1</tt> if you would like further "
            "assistance.</qt>").arg(PACKAGE_BUGREPORT));
        return 0;
    }
}

PythonConsole* PythonManager::launchPythonConsole(QWidget* parent,
        const ReginaPrefSet*, regina::NPacket*, regina::NPacket*) {
    return scriptingDisabled(parent);
}

PythonConsole* PythonManager::launchPythonConsole(QWidget* parent,
        const ReginaPrefSet*, const QString&, const PythonVariableList&) {
    return scriptingDisabled(parent);
}

PythonConsole* PythonManager::compileScript(QWidget* parent,
        const ReginaPrefSet*, const QString&) {
    return scriptingDisabled(parent);
}

void PythonManager::closeAllConsoles() {
}

void PythonManager::updatePreferences(const ReginaPrefSet&) {
}

#endif
<|MERGE_RESOLUTION|>--- conflicted
+++ resolved
@@ -53,15 +53,6 @@
 void PythonManager::openPythonReference(QWidget* topLevelWindow) {
     QString docDir =
         QFile::decodeName(regina::NGlobalDirs::engineDocs().c_str());
-<<<<<<< HEAD
-    QString index = docDir + "/modules.html";
-
-    if (QFileInfo(index).exists())
-        new KRun("file:" + index, 0, true /* local file */,
-            false /* progress info */);
-    else
-        KMessageBox::sorry(parent, i18n("<qt>The Python reference could "
-=======
     QString index = docDir + "/index.html";
 
     if (QFileInfo(index).exists()) {
@@ -82,7 +73,6 @@
     } else
         KMessageBox::sorry(topLevelWindow, i18n(
             "<qt>The Python reference could "
->>>>>>> 3209c2cd
             "not be found.  Perhaps it is not installed?<p>"
             "The Python reference (i.e., the API documentation for the "
             "Regina calculation engine) should be installed in the directory "
