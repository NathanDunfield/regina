
/**************************************************************************
 *                                                                        *
 *  Regina - A Normal Surface Theory Calculator                           *
 *  KDE User Interface                                                    *
 *                                                                        *
 *  Copyright (c) 1999-2009, Ben Burton                                   *
 *  For further details contact Ben Burton (bab@debian.org).              *
 *                                                                        *
 *  This program is free software; you can redistribute it and/or         *
 *  modify it under the terms of the GNU General Public License as        *
 *  published by the Free Software Foundation; either version 2 of the    *
 *  License, or (at your option) any later version.                       *
 *                                                                        *
 *  This program is distributed in the hope that it will be useful, but   *
 *  WITHOUT ANY WARRANTY; without even the implied warranty of            *
 *  MERCHANTABILITY or FITNESS FOR A PARTICULAR PURPOSE.  See the GNU     *
 *  General Public License for more details.                              *
 *                                                                        *
 *  You should have received a copy of the GNU General Public             *
 *  License along with this program; if not, write to the Free            *
 *  Software Foundation, Inc., 51 Franklin St, Fifth Floor, Boston,       *
 *  MA 02110-1301, USA.                                                   *
 *                                                                        *
 **************************************************************************/

/* end stub */

// Regina core includes:
#include "angle/nanglestructurelist.h"
#include "progress/nprogressmanager.h"
#include "progress/nprogressmanager.h"
#include "triangulation/ntriangulation.h"

// UI includes:
#include "nanglestructurecreator.h"
#include "../progressdialogs.h"

#include <klocale.h>
#include <kmessagebox.h>
#include <qcheckbox.h>
#include <qlabel.h>
#include <qlayout.h>
#include <qwhatsthis.h>

NAngleStructureCreator::NAngleStructureCreator() {
    // Set up the basic layout.
    ui = new QWidget();
    QBoxLayout* layout = new QVBoxLayout(ui);

    tautOnly = new QCheckBox(i18n("Taut structures only"), ui);
    tautOnly->setChecked(false);
<<<<<<< HEAD
    QWhatsThis::add(tautOnly, i18n("If you check this box, only "
=======
    tautOnly->setWhatsThis( i18n("If you check this box, only "
>>>>>>> f2446e36
        "taut structures will be enumerated (that is, angle structures "
        "in which every angle is 0 or Pi).  "
        "This is typically much faster than a full enumeration of all "
        "vertex angle structures."));
    layout->addWidget(tautOnly);
}

QWidget* NAngleStructureCreator::getInterface() {
    return ui;
}

regina::NPacket* NAngleStructureCreator::createPacket(
        regina::NPacket* parentPacket, QWidget* parentWidget) {
    if (parentPacket->getPacketType() != regina::NTriangulation::packetType) {
        KMessageBox::error(parentWidget, i18n(
            "Angle structure lists can only be created directly beneath "
            "triangulations."));
        return 0;
    }

    regina::NProgressManager manager;
    ProgressDialogNumeric dlg(&manager, i18n("Angle Structure Enumeration"),
        i18n("Enumerating vertex angle structures..."), parentWidget);

    regina::NAngleStructureList* ans = regina::NAngleStructureList::enumerate(
            dynamic_cast<regina::NTriangulation*>(parentPacket),
            tautOnly->isChecked(), &manager);

    if (dlg.run())
        return ans;
    else {
        delete ans;
        KMessageBox::information(parentWidget,
            i18n("The angle structure enumeration was cancelled."));
        return 0;
    }
}
<|MERGE_RESOLUTION|>--- conflicted
+++ resolved
@@ -50,11 +50,7 @@
 
     tautOnly = new QCheckBox(i18n("Taut structures only"), ui);
     tautOnly->setChecked(false);
-<<<<<<< HEAD
-    QWhatsThis::add(tautOnly, i18n("If you check this box, only "
-=======
     tautOnly->setWhatsThis( i18n("If you check this box, only "
->>>>>>> f2446e36
         "taut structures will be enumerated (that is, angle structures "
         "in which every angle is 0 or Pi).  "
         "This is typically much faster than a full enumeration of all "
