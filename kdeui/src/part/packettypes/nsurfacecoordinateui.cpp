--- conflicted
+++ resolved
@@ -460,14 +460,8 @@
     uiLayout->setContentsMargins(0, 0, 0, 0);
     uiLayout->addSpacing(5);
 
-<<<<<<< HEAD
-    QBoxLayout* hdrLayout = new QHBoxLayout(uiLayout);
-    hdrLayout->setSpacing(5);
-    hdrLayout->addSpacing(5);
-=======
     QBoxLayout* hdrLayout = new QHBoxLayout();
     uiLayout->addLayout(hdrLayout);
->>>>>>> 3209c2cd
 
     // Set up the coordinate selector.
     QLabel* label = new QLabel(i18n("Display coordinates:"));
@@ -497,17 +491,6 @@
         "To use this feature you need a separate surface filter.  You "
         "can create new surface filters through the <i>Packet Tree</i> "
         "menu.</qt>");
-<<<<<<< HEAD
-    QWhatsThis::add(label, msg);
-    QWhatsThis::add(filter, msg);
-
-    hdrLayout->addSpacing(5);
-    uiLayout->addSpacing(5);
-
-    // And leave space for the table.
-    // We won't actually set up the table until we refresh.
-    tableWhatsThis = i18n("Displays details of the individual normal "
-=======
     label->setWhatsThis(msg);
     filter->setWhatsThis(msg);
 
@@ -521,7 +504,6 @@
     table->header()->setStretchLastSection(false);
     table->setSelectionMode(QTreeView::SingleSelection);
     table->setWhatsThis(i18n("Displays details of the individual normal "
->>>>>>> 3209c2cd
         "surfaces in this list.<p>"
         "Each row represents a single normal (or almost normal) surface.  "
         "As well as various properties of the surface, each row contains "
@@ -554,21 +536,10 @@
         this, SLOT(columnResized(int, int, int)));
 
     // Set up the surface list actions.
-<<<<<<< HEAD
-    surfaceActions = new KActionCollection(0, 0, 0,
-        ReginaPart::factoryInstance());
-    surfaceActionList.setAutoDelete(true);
-
-    actCutAlong = new KAction(i18n("Cu&t Along Surface"),
-        QString::null /* pixmap */,
-        0 /* shortcut */, this, SLOT(cutAlong()), surfaceActions,
-        "surface_cutalong");
-=======
     surfaceActions = new KActionCollection((QObject*)0);
 
     actCutAlong = surfaceActions->addAction("surface_cutalong");
     actCutAlong->setText(i18n("Cu&t Along Surface"));
->>>>>>> 3209c2cd
     actCutAlong->setToolTip(i18n("Cut the triangulation along the "
         "selected surface"));
     actCutAlong->setEnabled(false);
@@ -581,19 +552,11 @@
         "because the new surface boundaries are created from real "
         "boundary faces, the resulting number of tetrahedra might be very "
         "large.</qt>"));
-<<<<<<< HEAD
-    surfaceActionList.append(actCutAlong);
-
-    actCrush = new KAction(i18n("Crus&h Surface"), QString::null /* pixmap */,
-        0 /* shortcut */, this, SLOT(crush()), surfaceActions,
-        "surface_crush");
-=======
     connect(actCutAlong, SIGNAL(triggered()), this, SLOT(cutAlong()));
     surfaceActionList.append(actCutAlong);
 
     actCrush = surfaceActions->addAction("surface_crush");
     actCrush->setText("Crus&h Surface");
->>>>>>> 3209c2cd
     actCrush->setToolTip(i18n("Crush the selected surface to a point"));
     actCrush->setEnabled(false);
     actCrush->setWhatsThis(i18n("<qt>Crushes the selected surface to a point "
@@ -658,66 +621,6 @@
             appliedFilter->listen(this);
     }
 
-<<<<<<< HEAD
-    // Remove the old table.
-    table.reset(0);
-
-    // Set up the new table.
-    table.reset(new KListView(ui));
-    table->setAllColumnsShowFocus(true);
-    table->setSorting(-1);
-    table->setSelectionMode(QListView::Single);
-    table->setDefaultRenameAction(QListView::Accept);
-    QWhatsThis::add(table.get(), tableWhatsThis);
-    uiLayout->addWidget(table.get(), 1);
-
-    // Add table columns.
-    int coordSystem = coords->getCurrentSystem();
-    regina::NTriangulation* tri = surfaces->getTriangulation();
-
-    bool embeddedOnly = surfaces->isEmbeddedOnly();
-    bool almostNormal = surfaces->allowsAlmostNormal();
-    int propCols = NSurfaceCoordinateItem::propertyColCount(embeddedOnly,
-        almostNormal);
-    long coordCols = Coordinates::numColumns(coordSystem, tri);
-
-    long i;
-    for (i = 0; i < propCols; i++)
-        table->addColumn(NSurfaceCoordinateItem::propertyColName(i,
-            embeddedOnly, almostNormal), DEFAULT_COORDINATE_COLUMN_WIDTH);
-    for (i = 0; i < coordCols; i++)
-        table->addColumn(Coordinates::columnName(coordSystem, i, tri),
-            DEFAULT_COORDINATE_COLUMN_WIDTH);
-
-    headerTips.reset(new SurfaceHeaderToolTip(surfaces, coordSystem,
-        table->header()));
-    connect(table->header(), SIGNAL(sizeChange(int, int, int)),
-        this, SLOT(columnResized(int, int, int)));
-
-    // Insert surfaces into the table.
-    const regina::NNormalSurface* s;
-    for (i = surfaces->getNumberOfSurfaces() - 1; i >= 0; i--) {
-        s = surfaces->getSurface(i);
-        if (appliedFilter && ! appliedFilter->accept(*s))
-            continue;
-        (new NSurfaceCoordinateItem(table.get(), surfaces, i, newName[i],
-            coordSystem))->setRenameEnabled(1, isReadWrite);
-    }
-
-    for (i = 0; i < table->columns(); i++)
-        table->adjustColumn(i);
-
-    // Hook up the cut and crush actions to the new table.
-    actCutAlong->setEnabled(false);
-    actCrush->setEnabled(false);
-    connect(table.get(), SIGNAL(selectionChanged()),
-        this, SLOT(updateActionStates()));
-
-    // Final tidying up.
-    connect(table.get(), SIGNAL(itemRenamed(QListViewItem*, int,
-        const QString&)), this, SLOT(notifySurfaceRenamed()));
-    table->show();
-=======
     // Rebuild the underlying data model.
     int selectedSystem = coords->getCurrentSystem();
     bool coordsChanged = (model->coordSystem() != selectedSystem);
@@ -733,7 +636,6 @@
         table->header()->resizeSections(QHeaderView::ResizeToContents);
         currentlyResizing = false;
     }
->>>>>>> 3209c2cd
 }
 
 void NSurfaceCoordinateUI::refresh() {
@@ -749,16 +651,7 @@
 void NSurfaceCoordinateUI::setReadWrite(bool readWrite) {
     isReadWrite = readWrite;
 
-<<<<<<< HEAD
-    if (table.get()) {
-        for (QListViewItem* item = table->firstChild(); item;
-                item = item->nextSibling())
-            item->setRenameEnabled(1, readWrite);
-    }
-
-=======
     model->setReadWrite(readWrite);
->>>>>>> 3209c2cd
     updateActionStates();
 }
 
@@ -769,23 +662,14 @@
 }
 
 void NSurfaceCoordinateUI::cutAlong() {
-<<<<<<< HEAD
-    QListViewItem* item = table->selectedItem();
-    if (! item) {
-=======
     if (table->selectionModel()->selectedIndexes().empty()) {
->>>>>>> 3209c2cd
         KMessageBox::error(ui,
             i18n("No normal surface is currently selected to cut along."));
         return;
     }
 
     const regina::NNormalSurface* toCutAlong =
-<<<<<<< HEAD
-        dynamic_cast<NSurfaceCoordinateItem*>(item)->getSurface();
-=======
         model->surface(table->selectionModel()->selectedIndexes().front());
->>>>>>> 3209c2cd
     if (! toCutAlong->isCompact()) {
         KMessageBox::error(ui, i18n("The selected surface is non-compact "
             "and so cannot be cut along."));
@@ -797,18 +681,11 @@
     regina::NTriangulation* ans = toCutAlong->cutAlong();
     ans->intelligentSimplify();
     ans->setPacketLabel(surfaces->makeUniqueLabel(i18n("Cut-open %1").arg(
-<<<<<<< HEAD
-        surfaces->getTriangulation()->getPacketLabel().c_str()).ascii()));
-    surfaces->insertChildLast(ans);
-
-    enclosingPane->getPart()->packetView(ans, true);
-=======
         surfaces->getTriangulation()->getPacketLabel().c_str())
           .toAscii().constData()));
     surfaces->insertChildLast(ans);
 
     enclosingPane->getPart()->packetView(ans, true, true);
->>>>>>> 3209c2cd
 }
 
 void NSurfaceCoordinateUI::crush() {
@@ -837,27 +714,16 @@
 }
 
 void NSurfaceCoordinateUI::updateActionStates() {
-<<<<<<< HEAD
-    bool canCrushOrCut = isReadWrite && table.get() &&
-        table->selectedItem() != 0 && (! surfaces->allowsAlmostNormal())
-        && surfaces->isEmbeddedOnly();
-=======
     bool canCrushOrCut = isReadWrite &&
         table->selectionModel()->hasSelection() &&
         (! surfaces->allowsAlmostNormal()) && surfaces->isEmbeddedOnly();
->>>>>>> 3209c2cd
 
     actCutAlong->setEnabled(canCrushOrCut);
     actCrush->setEnabled(canCrushOrCut);
 }
 
 void NSurfaceCoordinateUI::columnResized(int section, int, int newSize) {
-<<<<<<< HEAD
-    int nNonCoordSections = NSurfaceCoordinateItem::propertyColCount(
-        surfaces->isEmbeddedOnly(), surfaces->allowsAlmostNormal());
-=======
     int nNonCoordSections = model->propertyColCount();
->>>>>>> 3209c2cd
     if (currentlyResizing || section < nNonCoordSections)
         return;
 
@@ -872,33 +738,3 @@
 void NSurfaceCoordinateUI::notifySurfaceRenamed() {
     setDirty(true);
 }
-<<<<<<< HEAD
-
-SurfaceHeaderToolTip::SurfaceHeaderToolTip(
-        regina::NNormalSurfaceList* useSurfaces, int useCoordSystem,
-        QHeader* header, QToolTipGroup* group) : QToolTip(header, group),
-        surfaces(useSurfaces), coordSystem(useCoordSystem) {
-}
-
-void SurfaceHeaderToolTip::maybeTip(const QPoint& p) {
-    QHeader *header = dynamic_cast<QHeader*>(parentWidget());
-    int section = header->sectionAt(p.x());
-    if (section < 0)
-        return;
-
-    int propertyCols = NSurfaceCoordinateItem::propertyColCount(
-        surfaces->isEmbeddedOnly(), surfaces->allowsAlmostNormal());
-
-    QString tipString;
-    if (section < propertyCols)
-        tipString = NSurfaceCoordinateItem::propertyColDesc(section,
-            surfaces->isEmbeddedOnly(), surfaces->allowsAlmostNormal());
-    else
-        tipString = Coordinates::columnDesc(coordSystem,
-            section - propertyCols, surfaces->getTriangulation());
-    tip(header->sectionRect(section), tipString);
-}
-
-#include "nsurfacecoordinateui.moc"
-=======
->>>>>>> 3209c2cd
