
/**************************************************************************
 *                                                                        *
 *  Regina - A Normal Surface Theory Calculator                           *
 *  KDE User Interface                                                    *
 *                                                                        *
 *  Copyright (c) 1999-2011, Ben Burton                                   *
 *  For further details contact Ben Burton (bab@debian.org).              *
 *                                                                        *
 *  This program is free software; you can redistribute it and/or         *
 *  modify it under the terms of the GNU General Public License as        *
 *  published by the Free Software Foundation; either version 2 of the    *
 *  License, or (at your option) any later version.                       *
 *                                                                        *
 *  This program is distributed in the hope that it will be useful, but   *
 *  WITHOUT ANY WARRANTY; without even the implied warranty of            *
 *  MERCHANTABILITY or FITNESS FOR A PARTICULAR PURPOSE.  See the GNU     *
 *  General Public License for more details.                              *
 *                                                                        *
 *  You should have received a copy of the GNU General Public             *
 *  License along with this program; if not, write to the Free            *
 *  Software Foundation, Inc., 51 Franklin St, Fifth Floor, Boston,       *
 *  MA 02110-1301, USA.                                                   *
 *                                                                        *
 **************************************************************************/

/* end stub */

#include "triangulation/ntriangulation.h"

#include "skeletonwindow.h"
#include "../packetui.h"

#include <klocale.h>
#include <qheaderview.h>
#include <qlayout.h>
#include <qpainter.h>
#include <qstyle.h>
#include <QTreeView>

using regina::NBoundaryComponent;
using regina::NComponent;
using regina::NEdge;
using regina::NFace;
using regina::NVertex;

namespace {
    inline QString& appendToList(QString& list,
            const QString& item) {
        return (list.isEmpty() ? (list = item) :
            (list.append(", ").append(item)));
    }
}

SkeletonWindow::SkeletonWindow(PacketUI* packetUI,
        SkeletalObject viewObjectType) : 
        KDialog(packetUI->getInterface()), objectType(viewObjectType) {
    setButtons(KDialog::Close);
    tri = dynamic_cast<regina::NTriangulation*>(packetUI->getPacket());

    QWidget* page = new QWidget();
    setMainWidget(page);
    QBoxLayout* layout = new QVBoxLayout(page);

    // Set up the table of data.
    switch (objectType) {
        case Vertices:
            model = new VertexModel(tri);
            break;
        case Edges:
            model = new EdgeModel(tri);
            break;
        case Faces:
            model = new FaceModel(tri);
            break;
        case Components:
            model = new ComponentModel(tri);
            break;
        case BoundaryComponents:
            model = new BoundaryComponentModel(tri);
            break;
    }

    table = new QTreeView();
    table->setItemsExpandable(false);
    table->setRootIsDecorated(false);
    table->setAlternatingRowColors(true);
    table->header()->setStretchLastSection(false);
    table->setSelectionMode(QAbstractItemView::NoSelection);
    table->setWhatsThis(overview(objectType));
    // Add grid lines:
    table->setStyleSheet("QTreeView::item { "
                             "border: 1px solid #d9d9d9; "
                             "border-top-color: transparent;"
                             "border-left-color: transparent;"
                         "}");
    table->setModel(model);
    layout->addWidget(table);

    refresh();

    // Resize columns now that the table is full of data.
    table->header()->resizeSections(QHeaderView::ResizeToContents);

    tri->listen(this);
}

void SkeletonWindow::refresh() {
    updateCaption();
    model->rebuild();
    table->header()->resizeSections(QHeaderView::ResizeToContents);
}

void SkeletonWindow::editingElsewhere() {
    setCaption(i18n("Editing... (") + tri->getPacketLabel().c_str() + ')');
    model->makeEmpty();
}

void SkeletonWindow::updateCaption() {
    QString label;
    switch (objectType) {
        case Vertices: label = i18n("Vertices (%1)"); break;
        case Edges: label = i18n("Edges (%1)"); break;
        case Faces: label = i18n("Faces (%1)"); break;
        case Components: label = i18n("Components (%1)"); break;
        case BoundaryComponents: label =
            i18n("Boundary Components (%1)"); break;
        default: label = i18n("Unknown skeletal items (%1)"); break;
    }

    setCaption(label.arg(tri->getPacketLabel().c_str()));
}

void SkeletonWindow::packetWasChanged(regina::NPacket*) {
    refresh();
}

void SkeletonWindow::packetWasRenamed(regina::NPacket*) {
    updateCaption();
}

void SkeletonWindow::packetToBeDestroyed(regina::NPacket*) {
    slotButtonClicked(KDialog::Close);
}

QString SkeletonWindow::overview(SkeletalObject type) {
    switch (type) {
        case Vertices: return i18n("<qt>Displays details of each "
            "vertex of this triangulation.<p>"
            "The different vertices are numbered from 0 upwards.  "
            "Each row describes properties of the vertex as well as "
            "listing precisely which vertices of which tetrahedra it "
            "corresponds to.<p>"
            "See the users' handbook for further details on what each "
            "column of the table means.</qt>");
        case Edges: return i18n("<qt>Displays details of each edge of "
            "this triangulation.<p>"
            "The different edges are numbered from 0 upwards.  "
            "Each row describes properties of the edge as well as "
            "listing precisely which vertices of which tetrahedra it "
            "corresponds to.<p>"
            "See the users' handbook for further details on what each "
            "column of the table means.</qt>");
        case Faces: return i18n("<qt>Displays details of each "
            "face of this triangulation.<p>"
            "The different faces are numbered from 0 upwards.  "
            "Each row describes the shape of the face as well as "
            "listing precisely which vertices of which tetrahedra it "
            "corresponds to.<p>"
            "See the users' handbook for further details on what each "
            "column of the table means.</qt>");
        case Components: return i18n("<qt>Displays details of each "
            "connected component of this triangulation.<p>"
            "The different components are numbered from 0 upwards.  "
            "Each row describes properties of the component as well as "
            "listing precisely which tetrahedra the component contains.<p>"
            "See the users' handbook for further details on what each "
            "column of the table means.</qt>");
        case BoundaryComponents: return i18n("<qt>Displays details of each "
            "boundary component of this triangulation.  A boundary "
            "component may be a collection of adjacent boundary faces, "
            "or it may be a single ideal vertex, whose link is closed but "
            "not a 2-sphere.<p>"
            "The different boundary components are numbered from 0 upwards.  "
            "Each row describes properties of the boundary component, as "
            "well as which tetrahedron faces (for a real boundary component) "
            "or which tetrahedron vertex (for an ideal boundary component) "
            "it is formed from.<p>"
            "See the users' handbook for further details on what each "
            "column of the table means.</qt>");
    }
    return QString::null;
}

int VertexModel::rowCount(const QModelIndex& parent) const {
    if (forceEmpty)
        return 0;
    return (parent.isValid() ? 0 : tri->getNumberOfVertices());
}

int VertexModel::columnCount(const QModelIndex& parent) const {
    return 4;
}

QVariant VertexModel::data(const QModelIndex& index, int role) const {
    if (role == Qt::DisplayRole) {
        NVertex* item = tri->getVertex(index.row());
        switch (index.column()) {
            case 0:
                return index.row();
            case 1: {
                int link = item->getLink();
                if (link == NVertex::SPHERE)
                    return QString();
                if (link == NVertex::DISC)
                    return i18n("Bdry");
                if (link == NVertex::TORUS)
                    return i18n("Cusp (torus)");
                if (link == NVertex::KLEIN_BOTTLE)
                    return i18n("Cusp (klein bottle)");
                if (link == NVertex::NON_STANDARD_CUSP) {
                    if (item->isLinkOrientable())
                        return i18n("Cusp (orbl, genus %1)").arg(
                            1 - (item->getLinkEulerCharacteristic() / 2));
                    else
                        return i18n("Cusp (non-or, genus %1)").arg(
                            2 - item->getLinkEulerCharacteristic());
                }
                if (link == NVertex::NON_STANDARD_BDRY)
                    return i18n("Non-std bdry");
                return QString();
            }
            case 2:
                return static_cast<unsigned>(item->getNumberOfEmbeddings());
            case 3:
                QString ans;
                std::vector<regina::NVertexEmbedding>::const_iterator it;
                for (it = item->getEmbeddings().begin();
                        it != item->getEmbeddings().end(); it++)
                    appendToList(ans, QString("%1 (%2)").
                        arg(tri->tetrahedronIndex((*it).getTetrahedron())).
                        arg((*it).getVertex()));
                return ans;
        }
        return QString();
    } else if (role == Qt::ToolTipRole) {
        return toolTipForCol(index.column());
    } else
        return QVariant();
}

QVariant VertexModel::headerData(int section,
        Qt::Orientation orientation, int role) const {
    if (orientation != Qt::Horizontal)
        return QVariant();

    if (role == Qt::DisplayRole) {
        switch (section) {
            case 0: return i18n("Vertex #");
            case 1: return i18n("Type");
            case 2: return i18n("Degree");
            case 3: return i18n("Tetrahedra (Tet vertices)");
            default: return QString();
        }
    } else if (role == Qt::ToolTipRole) {
        return toolTipForCol(section);
    } else
        return QVariant();
}

QString VertexModel::toolTipForCol(int column) {
    switch (column) {
        case 0: return i18n("<qt>The number of the individual vertex.  "
            "Vertices are numbered 0,1,2,...,<i>v</i>-1.</qt>");
        case 1: return i18n("<qt>Lists additional properties of the vertex, "
            "such as whether this is a cusp or a boundary vertex.</qt>");
        case 2: return i18n("<qt>Gives the degree of this vertex, i.e., "
            "the number of individual tetrahedron vertices that are "
            "identified to it.</qt>");
        case 3: return i18n("<qt>Lists the individual tetrahedron vertices "
            "that come together to form this vertex of the "
            "triangulation.</qt>");
        default: return QString();
    }
}

int EdgeModel::rowCount(const QModelIndex& parent) const {
    if (forceEmpty)
        return 0;
    return (parent.isValid() ? 0 : tri->getNumberOfEdges());
}

int EdgeModel::columnCount(const QModelIndex& parent) const {
    return 4;
}

QVariant EdgeModel::data(const QModelIndex& index, int role) const {
    if (role == Qt::DisplayRole) {
        NEdge* item = tri->getEdge(index.row());
        switch (index.column()) {
            case 0:
                return index.row();
            case 1:
                if (! item->isValid())
                    return i18n("INVALID");
                else if (item->isBoundary())
                    return i18n("Bdry");
                else
                    return QString();
            case 2:
                return static_cast<unsigned>(item->getNumberOfEmbeddings());
            case 3:
                QString ans;
                std::deque<regina::NEdgeEmbedding>::const_iterator it;
                for (it = item->getEmbeddings().begin();
                        it != item->getEmbeddings().end(); it++)
                    appendToList(ans, QString("%1 (%2)").
                        arg(tri->tetrahedronIndex((*it).getTetrahedron())).
                        arg((*it).getVertices().trunc2().c_str()));
                return ans;
        }
        return QString();
    } else if (role == Qt::ToolTipRole) {
        return toolTipForCol(index.column());
    } else
        return QVariant();
}

QVariant EdgeModel::headerData(int section,
        Qt::Orientation orientation, int role) const {
    if (orientation != Qt::Horizontal)
        return QVariant();

    if (role == Qt::DisplayRole) {
        switch (section) {
            case 0: return i18n("Edge #");
            case 1: return i18n("Type");
            case 2: return i18n("Degree");
            case 3: return i18n("Tetrahedra (Tet vertices)");
            default: return QString();
        }
    } else if (role == Qt::ToolTipRole) {
        return toolTipForCol(section);
    } else
        return QVariant();
}

QString EdgeModel::toolTipForCol(int column) {
    switch (column) {
<<<<<<< HEAD
        case 0:
            return QString::number(itemIndex);
        case 1:
            if (! item->isValid())
                return i18n("INVALID");
            else if (item->isBoundary())
                return i18n("Bdry");
            else
                return QString::null;
        case 2:
            return QString::number(item->getNumberOfEmbeddings());
        case 3:
            QString ans;
            std::deque<regina::NEdgeEmbedding>::const_iterator it;
            for (it = item->getEmbeddings().begin();
                    it != item->getEmbeddings().end(); it++)
                appendToList(ans, QString("%1 (%2)").
                    arg(tri->tetrahedronIndex((*it).getTetrahedron())).
                    arg((*it).getVertices().trunc2().c_str()));
            return ans;
=======
        case 0: return i18n("<qt>The number of the individual edge.  "
            "Edges are numbered 0,1,2,...,<i>e</i>-1.</qt>");
        case 1: return i18n("<qt>Lists additional properties of the edge, "
            "such as whether it lies on the boundary or is invalid.</qt>");
        case 2: return i18n("<qt>Gives the degree of this edge, i.e., "
            "the number of individual tetrahedron edges that are "
            "identified to it.</qt>");
        case 3: return i18n("<qt>Lists the individual tetrahedron edges "
            "that come together to form this edge of the triangulation.</qt>");
        default: return QString();
>>>>>>> 3209c2cd
    }
}

int FaceModel::rowCount(const QModelIndex& parent) const {
    if (forceEmpty)
        return 0;
    return (parent.isValid() ? 0 : tri->getNumberOfFaces());
}

int FaceModel::columnCount(const QModelIndex& parent) const {
    return 4;
}

QVariant FaceModel::data(const QModelIndex& index, int role) const {
    if (role == Qt::DisplayRole) {
        NFace* item = tri->getFace(index.row());
        switch (index.column()) {
            case 0:
                return index.row();
            case 1: {
                QString prefix;
                if (item->isBoundary())
                    prefix = i18n("(Bdry) ");

                int type = item->getType();
                if (type == NFace::TRIANGLE)
                    return prefix + i18n("Triangle");
                if (type == NFace::SCARF)
                    return prefix + i18n("Scarf");
                if (type == NFace::PARACHUTE)
                    return prefix + i18n("Parachute");
                if (type == NFace::MOBIUS)
                    return prefix + i18n("Mobius band");
                if (type == NFace::CONE)
                    return prefix + i18n("Cone");
                if (type == NFace::HORN)
                    return prefix + i18n("Horn");
                if (type == NFace::DUNCEHAT)
                    return prefix + i18n("Dunce hat");
                if (type == NFace::L31)
                    return prefix + i18n("L(3,1)");
                return prefix + i18n("UNKNOWN");
            }
            case 2:
                return static_cast<unsigned>(item->getNumberOfEmbeddings());
            case 3:
                QString ans;
                for (unsigned i = 0; i < item->getNumberOfEmbeddings(); i++)
                    appendToList(ans, QString("%1 (%2)").
                        arg(tri->tetrahedronIndex(
                            item->getEmbedding(i).getTetrahedron())).
                        arg(item->getEmbedding(i).getVertices().
                            trunc3().c_str()));
                return ans;
        }
<<<<<<< HEAD
        case 2:
            return QString::number(item->getNumberOfEmbeddings());
        case 3:
            QString ans;
            for (unsigned i = 0; i < item->getNumberOfEmbeddings(); i++)
                appendToList(ans, QString("%1 (%2)").
                    arg(tri->tetrahedronIndex(
                        item->getEmbedding(i).getTetrahedron())).
                    arg(item->getEmbedding(i).getVertices().trunc3().c_str()));
            return ans;
    }
    return QString::null;
=======
        return QString();
    } else if (role == Qt::ToolTipRole) {
        return toolTipForCol(index.column());
    } else
        return QVariant();
}

QVariant FaceModel::headerData(int section,
        Qt::Orientation orientation, int role) const {
    if (orientation != Qt::Horizontal)
        return QVariant();

    if (role == Qt::DisplayRole) {
        switch (section) {
            case 0: return i18n("Face #");
            case 1: return i18n("Type");
            case 2: return i18n("Degree");
            case 3: return i18n("Tetrahedra (Tet vertices)");
            default: return QString();
        }
    } else if (role == Qt::ToolTipRole) {
        return toolTipForCol(section);
    } else
        return QVariant();
>>>>>>> 3209c2cd
}

QString FaceModel::toolTipForCol(int column) {
    switch (column) {
        case 0: return i18n("<qt>The number of the individual face.  "
            "Faces are numbered 0,1,2,...,<i>f</i>-1.</qt>");
        case 1: return i18n("<qt>Lists additional properties of the face, "
            "such as the shape that it forms and whether it lies on the "
            "boundary.</qt>");
        case 2: return i18n("<qt>Gives the degree of this face, i.e., "
            "the number of individual tetrahedron faces that are "
            "identified to it.</qt>");
        case 3: return i18n("<qt>Lists the individual tetrahedron faces "
            "that come together to form this face of the triangulation.</qt>");
        default: return QString();
    }
}

int ComponentModel::rowCount(const QModelIndex& parent) const {
    if (forceEmpty)
        return 0;
    return (parent.isValid() ? 0 : tri->getNumberOfComponents());
}

int ComponentModel::columnCount(const QModelIndex& parent) const {
    return 4;
}

QVariant ComponentModel::data(const QModelIndex& index, int role) const {
    if (role == Qt::DisplayRole) {
        NComponent* item = tri->getComponent(index.row());
        switch (index.column()) {
            case 0:
                return index.row();
            case 1:
                return (item->isIdeal() ? i18n("Ideal, ") : i18n("Real, ")) +
                    (item->isOrientable() ? i18n("Orbl") : i18n("Non-orbl"));
            case 2:
                return static_cast<unsigned>(item->getNumberOfTetrahedra());
            case 3:
                QString ans;
                for (unsigned long i = 0; i < item->getNumberOfTetrahedra();
                        i++)
                    appendToList(ans, QString::number(tri->tetrahedronIndex(
                        item->getTetrahedron(i))));
                return ans;
        }
        return QString();
    } else if (role == Qt::ToolTipRole) {
        return toolTipForCol(index.column());
    } else
        return QVariant();
}

QVariant ComponentModel::headerData(int section,
        Qt::Orientation orientation, int role) const {
    if (orientation != Qt::Horizontal)
        return QVariant();

    if (role == Qt::DisplayRole) {
        switch (section) {
            case 0: return i18n("Cmpt #");
            case 1: return i18n("Type");
            case 2: return i18n("Size");
            case 3: return i18n("Tetrahedra");
            default: return QString();
        }
    } else if (role == Qt::ToolTipRole) {
        return toolTipForCol(section);
    } else
        return QVariant();
}

QString ComponentModel::toolTipForCol(int column) {
    switch (column) {
        case 0: return i18n("<qt>The number of the individual component.  "
            "Components are numbered 0,1,2,...,<i>c</i>-1.</qt>");
        case 1: return i18n("<qt>Lists additional properties of the component, "
            "such as its orientability or whether it contains ideal "
            "vertices.</qt>");
        case 2: return i18n("<qt>Gives the size of this component, i.e., "
            "the number of tetrahedra that it contains.</qt>");
        case 3: return i18n("<qt>Identifies the individual tetrahedra "
            "that belong to this component.</qt>");
        default: return QString();
    }
}

int BoundaryComponentModel::rowCount(const QModelIndex& parent) const {
    if (forceEmpty)
        return 0;
    return (parent.isValid() ? 0 : tri->getNumberOfBoundaryComponents());
}

int BoundaryComponentModel::columnCount(const QModelIndex& parent) const {
    return 4;
}

QVariant BoundaryComponentModel::data(const QModelIndex& index,
        int role) const {
    if (role == Qt::DisplayRole) {
        NBoundaryComponent* item = tri->getBoundaryComponent(index.row());
        switch (index.column()) {
            case 0:
                return index.row();
            case 1:
                return (item->isIdeal() ? i18n("Ideal") : i18n("Real"));
            case 2:
                // Note that we can't have just one face (by a parity argument).
                return (item->isIdeal() ? i18n("1 vertex") :
                    i18n("%1 faces").arg(item->getNumberOfFaces()));
            case 3:
                if (item->isIdeal())
                    return i18n("Vertex %1").arg(tri->vertexIndex(
                        item->getVertex(0)));
                else {
                    QString ans;
                    for (unsigned long i = 0; i < item->getNumberOfFaces(); i++)
                        appendToList(ans, QString::number(tri->faceIndex(
                            item->getFace(i))));
                    return i18n("Faces ") + ans;
                }
        }
        return QString();
    } else if (role == Qt::ToolTipRole) {
        return toolTipForCol(index.column());
    } else
        return QVariant();
}

QVariant BoundaryComponentModel::headerData(int section,
        Qt::Orientation orientation, int role) const {
    if (orientation != Qt::Horizontal)
        return QVariant();

    if (role == Qt::DisplayRole) {
        switch (section) {
            case 0: return i18n("Cmpt #");
            case 1: return i18n("Type");
            case 2: return i18n("Size");
            case 3: return i18n("Faces / Vertex");
            default: return QString();
        }
    } else if (role == Qt::ToolTipRole) {
        return toolTipForCol(section);
    } else
        return QVariant();
}

QString BoundaryComponentModel::toolTipForCol(int column) {
    switch (column) {
        case 0: return i18n("<qt>The number of the individual boundary "
            "component.  "
            "Boundary components are numbered 0,1,2,...,<i>b</i>-1.</qt>");
        case 1: return i18n("<qt>Lists whether this is an ideal or real "
            "boundary component.</qt>");
        case 2: return i18n("<qt>Gives the size of this boundary component, "
            "i.e., the number of faces (for a real boundary component) "
            "or the number of vertices (which is always one for an ideal "
            "boundary component).</qt>");
        case 3: return i18n("<qt>Identifies the individual faces for a real "
            "boundary component, or the individual vertex for an ideal "
            "boundary component.</qt>");
        default: return QString();
    }
}
<|MERGE_RESOLUTION|>--- conflicted
+++ resolved
@@ -347,28 +347,6 @@
 
 QString EdgeModel::toolTipForCol(int column) {
     switch (column) {
-<<<<<<< HEAD
-        case 0:
-            return QString::number(itemIndex);
-        case 1:
-            if (! item->isValid())
-                return i18n("INVALID");
-            else if (item->isBoundary())
-                return i18n("Bdry");
-            else
-                return QString::null;
-        case 2:
-            return QString::number(item->getNumberOfEmbeddings());
-        case 3:
-            QString ans;
-            std::deque<regina::NEdgeEmbedding>::const_iterator it;
-            for (it = item->getEmbeddings().begin();
-                    it != item->getEmbeddings().end(); it++)
-                appendToList(ans, QString("%1 (%2)").
-                    arg(tri->tetrahedronIndex((*it).getTetrahedron())).
-                    arg((*it).getVertices().trunc2().c_str()));
-            return ans;
-=======
         case 0: return i18n("<qt>The number of the individual edge.  "
             "Edges are numbered 0,1,2,...,<i>e</i>-1.</qt>");
         case 1: return i18n("<qt>Lists additional properties of the edge, "
@@ -379,7 +357,6 @@
         case 3: return i18n("<qt>Lists the individual tetrahedron edges "
             "that come together to form this edge of the triangulation.</qt>");
         default: return QString();
->>>>>>> 3209c2cd
     }
 }
 
@@ -435,20 +412,6 @@
                             trunc3().c_str()));
                 return ans;
         }
-<<<<<<< HEAD
-        case 2:
-            return QString::number(item->getNumberOfEmbeddings());
-        case 3:
-            QString ans;
-            for (unsigned i = 0; i < item->getNumberOfEmbeddings(); i++)
-                appendToList(ans, QString("%1 (%2)").
-                    arg(tri->tetrahedronIndex(
-                        item->getEmbedding(i).getTetrahedron())).
-                    arg(item->getEmbedding(i).getVertices().trunc3().c_str()));
-            return ans;
-    }
-    return QString::null;
-=======
         return QString();
     } else if (role == Qt::ToolTipRole) {
         return toolTipForCol(index.column());
@@ -473,7 +436,6 @@
         return toolTipForCol(section);
     } else
         return QVariant();
->>>>>>> 3209c2cd
 }
 
 QString FaceModel::toolTipForCol(int column) {
