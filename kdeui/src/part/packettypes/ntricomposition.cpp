--- conflicted
+++ resolved
@@ -87,13 +87,8 @@
     QBoxLayout* layout = new QVBoxLayout(ui);
 
     // Set up the isomorphism tester.
-<<<<<<< HEAD
-    QBoxLayout* wideIsoArea = new QHBoxLayout(layout, 5);
-    wideIsoArea->addSpacing(5);
-=======
     QBoxLayout* wideIsoArea = new QHBoxLayout();
     layout->addLayout(wideIsoArea);
->>>>>>> 3209c2cd
 
     QBoxLayout* leftIsoArea = new QVBoxLayout();
     wideIsoArea->addLayout(leftIsoArea, 1);
