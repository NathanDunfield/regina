
/**************************************************************************
 *                                                                        *
 *  Regina - A Normal Surface Theory Calculator                           *
 *  KDE User Interface                                                    *
 *                                                                        *
 *  Copyright (c) 1999-2011, Ben Burton                                   *
 *  For further details contact Ben Burton (bab@debian.org).              *
 *                                                                        *
 *  This program is free software; you can redistribute it and/or         *
 *  modify it under the terms of the GNU General Public License as        *
 *  published by the Free Software Foundation; either version 2 of the    *
 *  License, or (at your option) any later version.                       *
 *                                                                        *
 *  This program is distributed in the hope that it will be useful, but   *
 *  WITHOUT ANY WARRANTY; without even the implied warranty of            *
 *  MERCHANTABILITY or FITNESS FOR A PARTICULAR PURPOSE.  See the GNU     *
 *  General Public License for more details.                              *
 *                                                                        *
 *  You should have received a copy of the GNU General Public             *
 *  License along with this program; if not, write to the Free            *
 *  Software Foundation, Inc., 51 Franklin St, Fifth Floor, Boston,       *
 *  MA 02110-1301, USA.                                                   *
 *                                                                        *
 **************************************************************************/

/* end stub */

// Regina core includes:
#include "file/nxmlfile.h"
#include "packet/ncontainer.h"
#include "packet/ntext.h"
#include "triangulation/nface.h"
#include "triangulation/nisomorphism.h"
#include "triangulation/ntriangulation.h"

// UI includes:
#include "eltmovedialog.h"
#include "ntrigluings.h"
#include "../patiencedialog.h"
#include "../reginapart.h"

#include <KActionCollection>
#include <kapplication.h>
#include <klocale.h>
#include <kmessagebox.h>
#include <kprogressdialog.h>
#include <ktoolbar.h>
#include <memory>
#include <qfileinfo.h>
#include <QHeaderView>
#include <qlabel.h>
#include <qregexp.h>
#include <QTableView>
#include <set>

using regina::NPacket;
using regina::NTriangulation;

namespace {
    /**
     * A structure for storing a single hit in a census lookup.
     */
    struct CensusHit {
        QString triName;
        QString censusFile;

        CensusHit() {
        }

        CensusHit(const QString& newTriName, const QString& newCensusFile) :
                triName(newTriName), censusFile(newCensusFile) {
        }
    };

    /**
     * Represents a destination for a single face gluing.
     */
    QRegExp reFaceGluing(
        "^\\s*"
        "(\\d+)"
        "(?:\\s*\\(\\s*|\\s+)"
        "([0-3][0-3][0-3])"
        "\\s*\\)?\\s*$");

    /**
     * Represents a single tetrahedron face.
     */
    QRegExp reFace("^[0-3][0-3][0-3]$");
}

GluingsModel::GluingsModel(bool readWrite) :
        nTet(0), name(0), adjTet(0), adjPerm(0), isReadWrite_(readWrite) {
}

void GluingsModel::refreshData(regina::NTriangulation* tri) {
    beginResetModel();

    delete[] name;
    delete[] adjTet;
    delete[] adjPerm;

    nTet = tri->getNumberOfTetrahedra();
    if (nTet == 0) {
        name = 0;
        adjTet = 0;
        adjPerm = 0;

        endResetModel();
        return;
    }

    name = new QString[nTet];
    adjTet = new int[4 * nTet];
    adjPerm = new regina::NPerm4[4 * nTet];

    int tetNum, face;
    regina::NTetrahedron* tet;
    regina::NTetrahedron* adj;
    for (tetNum = 0; tetNum < nTet; tetNum++) {
        tet = tri->getTetrahedron(tetNum);
        name[tetNum] = tet->getDescription().c_str();
        for (face = 0; face < 4; face++) {
            adj = tet->adjacentTetrahedron(face);
            if (adj) {
                adjTet[tetNum * 4 + face] = tri->tetrahedronIndex(adj);
                adjPerm[tetNum * 4 + face] = tet->adjacentGluing(face);
            } else
                adjTet[tetNum * 4 + face] = -1;
        }
    }

    endResetModel();
}

void GluingsModel::addTet() {
    beginInsertRows(QModelIndex(), nTet, nTet);

    QString* newName = new QString[nTet + 1];
    int* newTet = new int[4 * (nTet + 1)];
    regina::NPerm4* newPerm = new regina::NPerm4[4 * (nTet + 1)];

    std::copy(name, name + nTet, newName);
    std::copy(adjTet, adjTet + 4 * nTet, newTet);
    std::copy(adjPerm, adjPerm + 4 * nTet, newPerm);

    for (int face = 0; face < 4; ++face)
        newTet[4 * nTet + face] = -1;

    delete[] name;
    delete[] adjTet;
    delete[] adjPerm;

    name = newName;
    adjTet = newTet;
    adjPerm = newPerm;

    ++nTet;

    endInsertRows();
}

void GluingsModel::removeTet(int first, int last) {
    beginResetModel();

    if (first == 0 && last == nTet - 1) {
        delete[] name;
        delete[] adjTet;
        delete[] adjPerm;

        name = 0;
        adjTet = 0;
        adjPerm = 0;

        nTet = 0;

        endResetModel();
        return;
    }

    // Adjust other tetrahedron numbers.
    int nCut = last - first + 1;

    QString* newName = new QString[nTet - nCut];
    int* newTet = new int[4 * (nTet - nCut)];
    regina::NPerm4* newPerm = new regina::NPerm4[4 * (nTet - nCut)];

    int row, face, i;
    for (row = 0; row < first; ++row) {
        newName[row] = name[row];
        for (face = 0; face < 4; ++face) {
            newTet[4 * row + face] = adjTet[4 * row + face];
            newPerm[4 * row + face] = adjPerm[4 * row + face];
        }
    }

    for (row = first; row < nTet - nCut; ++row) {
        newName[row] = name[row + nCut];
        for (face = 0; face < 4; ++face) {
            newTet[4 * row + face] = adjTet[4 * (row + nCut) + face];
            newPerm[4 * row + face] = adjPerm[4 * (row + nCut) + face];
        }
    }

    for (i = 0; i < 4 * (nTet - nCut); ++i)
        if (newTet[i] >= first && newTet[i] <= last)
            newTet[i] = -1;
        else if (newTet[i] > last)
            newTet[i] -= nCut;

    delete[] name;
    delete[] adjTet;
    delete[] adjPerm;

    name = newName;
    adjTet = newTet;
    adjPerm = newPerm;

    nTet -= nCut;

    // Done!
    endResetModel();
}

void GluingsModel::commitData(regina::NTriangulation* tri) {
    tri->removeAllTetrahedra();

    if (nTet == 0)
        return;

    regina::NPacket::ChangeEventSpan span(tri);

    regina::NTetrahedron** tets = new regina::NTetrahedron*[nTet];
    int tetNum, adjTetNum;
    int face, adjFace;

    // Create the tetrahedra.
    for (tetNum = 0; tetNum < nTet; tetNum++)
        tets[tetNum] = tri->newTetrahedron(name[tetNum].toAscii().constData());

    // Glue the tetrahedra together.
    for (tetNum = 0; tetNum < nTet; tetNum++)
        for (face = 0; face < 4; face++) {
            adjTetNum = adjTet[4 * tetNum + face];
            if (adjTetNum < tetNum) // includes adjTetNum == -1
                continue;
            adjFace = adjPerm[4 * tetNum + face][face];
            if (adjTetNum == tetNum && adjFace < face)
                continue;

            // It's a forward gluing.
            tets[tetNum]->joinTo(face, tets[adjTetNum],
                adjPerm[4 * tetNum + face]);
        }

    // Tidy up.
    delete[] tets;
}

QModelIndex GluingsModel::index(int row, int column,
        const QModelIndex& parent) const {
    return createIndex(row, column, quint32(5 * row + column));
}

int GluingsModel::rowCount(const QModelIndex& parent) const {
    return nTet;
}

int GluingsModel::columnCount(const QModelIndex& parent) const {
    return 5;
}

QVariant GluingsModel::data(const QModelIndex& index, int role) const {
    int tet = index.row();
    if (role == Qt::DisplayRole) {
        // Tetrahedron name?
        if (index.column() == 0)
            return (name[tet].isEmpty() ? QString::number(tet) :
                (QString::number(tet) + " (" + name[tet] + ')'));

        // Face gluing?
        int face = 4 - index.column();
        if (face >= 0)
            return destString(face, adjTet[4 * tet + face],
                adjPerm[4 * tet + face]);
        return QVariant();
    } else if (role == Qt::EditRole) {
        // Tetrahedron name?
        if (index.column() == 0)
            return name[tet];

        // Face gluing?
        int face = 4 - index.column();
        if (face >= 0)
            return destString(face, adjTet[4 * tet + face],
                adjPerm[4 * tet + face]);
        return QVariant();
    } else
        return QVariant();
}

QVariant GluingsModel::headerData(int section, Qt::Orientation orientation,
        int role) const {
    if (orientation != Qt::Horizontal)
        return QVariant();
    if (role != Qt::DisplayRole)
        return QVariant();

    switch (section) {
        case 0: return i18n("Tetrahedron");
        case 1: return i18n("Face 012");
        case 2: return i18n("Face 013");
        case 3: return i18n("Face 023");
        case 4: return i18n("Face 123");
    }
    return QVariant();
}

Qt::ItemFlags GluingsModel::flags(const QModelIndex& index) const {
    if (isReadWrite_)
        return Qt::ItemIsEnabled | Qt::ItemIsSelectable | Qt::ItemIsEditable;
    else
        return Qt::ItemIsEnabled | Qt::ItemIsSelectable;
}

bool GluingsModel::setData(const QModelIndex& index, const QVariant& value,
        int role) {
    int tet = index.row();
    if (index.column() == 0) {
        QString newName = value.toString().trimmed();
        if (newName == name[tet])
            return false;

        name[tet] = newName;
        emit dataChanged(index, index);
        return true;
    }

    int face = 4 - index.column();
    if (face < 0)
        return false;

    int newAdjTet;
    regina::NPerm4 newAdjPerm;

    // Find the proposed new gluing.
    QString text = value.toString().trimmed();

    if (text.isEmpty()) {
        // Boundary face.
        newAdjTet = -1;
    } else if (! reFaceGluing.exactMatch(text)) {
        // Bad string.
        showError(i18n("<qt>The face gluing should be entered in the "
            "form: <i>tet (face)</i>.  An example is <i>5 (032)</i>, "
            "which represents face 032 of tetrahedron 5.<p>"
            "For a method of entering face gluings that is slower but "
            "easier to understand, you can switch to pop-up dialog "
            "mode in the triangulation preferences.</qt>"));
        return false;
    } else {
        // Real face.
        newAdjTet = reFaceGluing.cap(1).toInt();
        QString tetFace = reFaceGluing.cap(2);

        // Check explicitly for a negative tetrahedron number
        // since isFaceStringValid() takes an unsigned integer.
        if (newAdjTet < 0 || newAdjTet >= nTet) {
            showError(i18n("There is no tetrahedron number %1.").
                arg(newAdjTet));
            return false;
        }

        // Do we have a valid gluing?
        QString err = isFaceStringValid(tet, face, newAdjTet, tetFace,
            &newAdjPerm);
        if (! err.isNull()) {
            showError(err);
            return false;
        }
    }

    // Yes, looks valid.
    int oldAdjTet = adjTet[4 * tet + face];
    regina::NPerm4 oldAdjPerm = adjPerm[4 * tet + face];
    int oldAdjFace = oldAdjPerm[face];

    // Have we even made a change?
    if (oldAdjTet < 0 && newAdjTet < 0)
        return false;
    if (oldAdjTet == newAdjTet && oldAdjPerm == newAdjPerm)
        return false;

    // Yes!  Go ahead and make the change.

    // First unglue from the old partner if it exists.
    if (oldAdjTet >= 0) {
        adjTet[4 * oldAdjTet + oldAdjFace] = -1;

        QModelIndex oldAdjIndex = this->index(oldAdjTet, 4 - oldAdjFace,
            QModelIndex());
        emit dataChanged(oldAdjIndex, oldAdjIndex);
    }

    // Are we making the face boundary?
    if (newAdjTet < 0) {
        adjTet[4 * tet + face] = -1;

        emit dataChanged(index, index);
        return true;
    }

    // We are gluing the face to a new partner.
    int newAdjFace = newAdjPerm[face];

    // Does this new partner already have its own partner?
    if (adjTet[4 * newAdjTet + newAdjFace] >= 0) {
        // Yes.. better unglue it.
        int extraTet = adjTet[4 * newAdjTet + newAdjFace];
        int extraFace = adjPerm[4 * newAdjTet + newAdjFace][newAdjFace];

        adjTet[4 * extraTet + extraFace] = -1;

        QModelIndex extraIndex = this->index(extraTet, 4 - extraFace,
            QModelIndex());
        emit dataChanged(extraIndex, extraIndex);
    }

    // Glue the two faces together.
    adjTet[4 * tet + face] = newAdjTet;
    adjTet[4 * newAdjTet + newAdjFace] = tet;

    adjPerm[4 * tet + face] = newAdjPerm;
    adjPerm[4 * newAdjTet + newAdjFace] = newAdjPerm.inverse();

    emit dataChanged(index, index);

    QModelIndex newAdjIndex = this->index(newAdjTet, 4 - newAdjFace,
        QModelIndex());
    emit dataChanged(newAdjIndex, newAdjIndex);

    return true;
}

QString GluingsModel::isFaceStringValid(unsigned long srcTet, int srcFace,
        unsigned long destTet, const QString& destFace,
        regina::NPerm4* gluing) {
    if (destTet >= nTet)
        return i18n("There is no tetrahedron number %1.").arg(destTet);

    if (! reFace.exactMatch(destFace))
        return i18n("<qt>%1 is not a valid tetrahedron face.  A tetrahedron "
            "face must be described by a sequence of three vertices, each "
            "between 0 and 3 inclusive.  An example is <i>032</i>.</qt>").
            arg(destFace);

    if (destFace[0] == destFace[1] || destFace[1] == destFace[2] ||
            destFace[2] == destFace[0])
        return i18n("%1 is not a valid tetrahedron face.  The three vertices "
            "forming the face must be distinct.").arg(destFace);

    regina::NPerm4 foundGluing = faceStringToPerm(srcFace, destFace);
    if (srcTet == destTet && foundGluing[srcFace] == srcFace)
        return i18n("A face cannot be glued to itself.");

    // It's valid!
    if (gluing)
        *gluing = foundGluing;

    return QString::null;
}

void GluingsModel::showError(const QString& message) {
    // We should actually pass the view to KMessageBox, not 0, but we
    // don't have access to any widget from here...
    KMessageBox::error(0 /* should be the view? */, message);
}

QString GluingsModel::destString(int srcFace, int destTet,
        const regina::NPerm4& gluing) {
    if (destTet < 0)
        return "";
    else
        return QString::number(destTet) + " (" +
            (gluing * regina::NFace::ordering[srcFace]).trunc3().c_str() + ')';
}

regina::NPerm4 GluingsModel::faceStringToPerm(int srcFace, const QString& str) {
    int destVertex[4];

    destVertex[3] = 6; // This will be adjusted in a moment.
    for (int i = 0; i < 3; i++) {
        // Use toLatin1() here because we are converting characters,
        // not strings.
        destVertex[i] = str[i].toLatin1() - '0';
        destVertex[3] -= destVertex[i];
    }

    return regina::NPerm4(destVertex[0], destVertex[1], destVertex[2],
        destVertex[3]) * regina::NFace::ordering[srcFace].inverse();
}

NTriGluingsUI::NTriGluingsUI(regina::NTriangulation* packet,
        PacketTabbedUI* useParentUI,
        const ReginaPrefSet& initPrefs, bool readWrite) :
        PacketEditorTab(useParentUI), tri(packet),
        censusFiles(initPrefs.censusFiles) {
    // Set up the table of face gluings.
    model = new GluingsModel(readWrite);
    faceTable = new QTableView();
    faceTable->setSelectionMode(QAbstractItemView::ContiguousSelection);
    faceTable->setModel(model);
    
    if (readWrite)
        faceTable->setEditTriggers(QAbstractItemView::AllEditTriggers);
    else
        faceTable->setEditTriggers(QAbstractItemView::NoEditTriggers);


    faceTable->setWhatsThis(i18n("<qt>A table specifying which tetrahedron "
        "faces are identified with which others.<p>"
        "Tetrahedra are numbered upwards from 0, and the four vertices of "
        "each tetrahedron are numbered 0, 1, 2 and 3.  Each row of the table "
        "represents a single tetrahedron, and shows the identifications "
        "for each of its four faces.<p>"
        "As an example, if we are looking at the table cell for face 012 of "
        "tetrahedron 7, a gluing of <i>5 (031)</i> shows that "
        "that this face is identified with face 031 of tetrahedron 5, in "
        "such a way that vertices 0, 1 and 2 of tetrahedron "
        "7 are mapped to vertices 0, 3 and 1 respectively of tetrahedron 5.<p>"
        "To change these identifications, simply type your own gluings into "
        "the table.</qt>"));

    faceTable->verticalHeader()->hide();

    //faceTable->setColumnStretchable(0, true);
    //faceTable->setColumnStretchable(1, true);
    //faceTable->setColumnStretchable(2, true);
    //faceTable->setColumnStretchable(3, true);
    //faceTable->setColumnStretchable(4, true);

    connect(model, SIGNAL(dataChanged(const QModelIndex&, const QModelIndex&)),
        this, SLOT(notifyDataChanged()));

    ui = faceTable;

    // Set up the triangulation actions.
    KAction* sep;

    triActions = new KActionCollection((QObject*)0);
    //triActionList.setAutoDelete(true);

    actAddTet = triActions->addAction("tri_add_tet");
    actAddTet->setText(i18n("&Add Tet"));
    actAddTet->setIcon(KIcon("edit-table-insert-row-below"));

    actAddTet->setToolTip(i18n("Add a new tetrahedron"));
    actAddTet->setEnabled(readWrite);
    actAddTet->setWhatsThis(i18n("Add a new tetrahedron to this "
        "triangulation."));
    enableWhenWritable.append(actAddTet);
    triActionList.append(actAddTet);
    connect(actAddTet, SIGNAL(triggered()), this, SLOT(addTet()));

    actRemoveTet = triActions->addAction("tri_remove_tet");
    actRemoveTet->setText(i18n("&Remove Tet"));
    actRemoveTet->setIcon(KIcon("edit-table-delete-row"));
    actRemoveTet->setToolTip(i18n("Remove the currently selected tetrahedra"));
    actRemoveTet->setEnabled(false);
    actRemoveTet->setWhatsThis(i18n("Remove the currently selected "
        "tetrahedra from this triangulation."));
    connect(actRemoveTet, SIGNAL(triggered()), this, SLOT(removeSelectedTets()));
    connect(faceTable->selectionModel(),
        SIGNAL(selectionChanged(const QItemSelection&, const QItemSelection&)),
        this, SLOT(updateRemoveState()));
    triActionList.append(actRemoveTet);

    sep = new KAction(triActions);
    sep->setSeparator(true);
    triActionList.append(sep);

    actSimplify = triActions->addAction("tri_simplify");
    actSimplify->setText(i18n("&Simplify"));
    actSimplify->setIcon(KIcon("tools-wizard"));
    actSimplify->setToolTip(i18n(
        "Simplify the triangulation as far as possible"));
    actSimplify->setEnabled(readWrite);
    actSimplify->setWhatsThis(i18n("Simplify this triangulation to use fewer "
        "tetrahedra without changing the underlying 3-manifold.  This "
        "triangulation will be modified directly.<p>"
        "Note that there is no guarantee that the smallest possible number of "
        "tetrahedra will be achieved.<p>"
        "This procedure uses only elementary moves, which makes it fast but "
        "means that sometimes only a small reduction can be obtained.  See "
        "the <i>Make 0-Efficient</i> routine for a slower but more powerful "
        "reduction."));
    connect(actSimplify, SIGNAL(triggered()), this, SLOT(simplify()));
    enableWhenWritable.append(actSimplify);
    triActionList.append(actSimplify);

    KAction* actEltMove = triActions->addAction("tri_elementary_move");
    actEltMove->setText(i18n("&Elementary Move..."));
    actEltMove->setToolTip(i18n(
        "Select an elementary move with which to modify the triangulation"));
    actEltMove->setEnabled(readWrite);
    actEltMove->setWhatsThis(i18n("<qt>Perform an elementary move upon this "
        "triangulation.  <i>Elementary moves</i> are modifications local to "
        "a small number of tetrahedra that do not change the underlying "
        "3-manifold.<p>"
        "A dialog will be presented in which you can select the precise "
        "elementary move to apply.</qt>"));
    enableWhenWritable.append(actEltMove);
    triActionList.append(actEltMove);
<<<<<<< HEAD

    triActionList.append(new KActionSeparator());

    KAction* actOrient = new KAction(i18n( "&Orient"), "orient",
        0 /* shortcut */, this, SLOT(orient()), triActions,
        "tri_orient");
=======
    connect(actEltMove, SIGNAL(triggered()), this, SLOT(elementaryMove()));

    sep = new KAction(triActions);
    sep->setSeparator(true);
    triActionList.append(sep);

    actOrient = triActions->addAction("tri_orient");
    actOrient->setText(i18n("&Orient"));
    actOrient->setIcon(KIcon("orient"));
>>>>>>> 3209c2cd
    actOrient->setToolTip(i18n(
        "Relabel vertices of tetrahedra for consistent orientation"));
    actOrient->setEnabled(readWrite);
    actOrient->setWhatsThis(i18n("<qt>Relabel the vertices of each tetrahedron "
        "so that all tetrahedra are oriented consistently, i.e., "
        "so that orientation is preserved across adjacent faces.<p>"
        "If this triangulation includes both orientable and non-orientable "
        "components, only the orientable components will be relabelled.</qt>"));
<<<<<<< HEAD
    enableWhenWritable.append(actOrient);
    triActionList.append(actOrient);

    KAction* actBarycentricSubdivide = new KAction(i18n(
        "&Barycentric Subdivision"), "barycentric",
        0 /* shortcut */, this, SLOT(barycentricSubdivide()), triActions,
=======
    triActionList.append(actOrient);
    connect(actOrient, SIGNAL(triggered()), this, SLOT(orient()));

    KAction* actBarycentricSubdivide = triActions->addAction(
>>>>>>> 3209c2cd
        "tri_barycentric_subdivide");
    actBarycentricSubdivide->setText(i18n("&Barycentric Subdivision"));
    actBarycentricSubdivide->setIcon(KIcon("barycentric"));
    actBarycentricSubdivide->setToolTip(i18n(
        "Perform a barycentric subdivision"));
    actBarycentricSubdivide->setEnabled(readWrite);
    actBarycentricSubdivide->setWhatsThis(i18n("Perform a barycentric "
        "subdivision on this triangulation.  The triangulation will be "
        "changed directly.<p>"
        "This operation involves subdividing each tetrahedron into "
        "24 smaller tetrahedra."));
    enableWhenWritable.append(actBarycentricSubdivide);
    triActionList.append(actBarycentricSubdivide);
    connect(actBarycentricSubdivide, SIGNAL(triggered()), this,
        SLOT(barycentricSubdivide()));

    KAction* actIdealToFinite = triActions->addAction("tri_ideal_to_finite");
    actIdealToFinite->setText(i18n("&Truncate Ideal Vertices"));
    actIdealToFinite->setIcon(KIcon("finite"));
      
    actIdealToFinite->setToolTip(i18n(
        "Truncate any ideal vertices"));
    actIdealToFinite->setEnabled(readWrite);
    actIdealToFinite->setWhatsThis(i18n("Convert this from an ideal "
        "triangulation to a finite triangulation.  Any vertices whose "
        "links are neither 2-spheres nor discs "
        "will be truncated and converted into boundary faces.<p>"
        "This triangulation will be modified directly.  If there are no "
        "vertices of this type to truncate, this operation will have no "
        "effect.<p>"
        "This action was previously called <i>Ideal to Finite</i>."));
    enableWhenWritable.append(actIdealToFinite);
    triActionList.append(actIdealToFinite);
    connect(actIdealToFinite, SIGNAL(triggered()), this, SLOT(idealToFinite()));

    KAction* actFiniteToIdeal = triActions->addAction("tri_finite_to_ideal");
    actFiniteToIdeal->setText(i18n("Make &Ideal"));
    actFiniteToIdeal->setIcon(KIcon("cone"));
    actFiniteToIdeal->setToolTip(i18n(
        "Convert real boundary components into ideal vertices"));
    actFiniteToIdeal->setEnabled(readWrite);
    actFiniteToIdeal->setWhatsThis(i18n("Convert this from a finite "
        "triangulation to an ideal triangulation.  Each real boundary "
        "component (formed from two or more boundary faces) will be "
        "converted into a single ideal vertex.<p>"
        "A side-effect of this operation is that any spherical boundary "
        "components will be filled in with balls.<p>"
        "This triangulation will be modified directly.  If there are no "
        "real boundary components, this operation will have no effect."));
    enableWhenWritable.append(actFiniteToIdeal);
    triActionList.append(actFiniteToIdeal);
    connect(actFiniteToIdeal, SIGNAL(triggered()), this, SLOT(finiteToIdeal()));
    
    KAction* actDoubleCover = triActions->addAction("tri_double_cover");
    actDoubleCover->setText(i18n("&Double Cover"));
    actDoubleCover->setIcon(KIcon("doublecover"));
    actDoubleCover->setToolTip(i18n(
        "Convert the triangulation to its orientable double cover"));
    actDoubleCover->setEnabled(readWrite);
    actDoubleCover->setWhatsThis(i18n("Convert a non-orientable "
        "triangulation into an orientable double cover.  This triangulation "
        "will be modified directly.<p>"
        "If this triangulation is already orientable, it will simply be "
        "duplicated, resulting in a disconnected triangulation."));
    enableWhenWritable.append(actDoubleCover);
    triActionList.append(actDoubleCover);
    connect(actDoubleCover, SIGNAL(triggered()), this, SLOT(doubleCover()));

    sep = new KAction(triActions);
    sep->setSeparator(true);
    triActionList.append(sep);

    KAction* actSplitIntoComponents = triActions->addAction(
        "tri_split_into_components");
    actSplitIntoComponents->setText(i18n("E&xtract Components"));
    actSplitIntoComponents->setToolTip(i18n(
        "Form a new triangulation for each disconnected component"));
    actSplitIntoComponents->setWhatsThis(i18n("<qt>Split a disconnected "
        "triangulation into its individual connected components.  This "
        "triangulation will not be changed &ndash; each "
        "connected component will be added as a new triangulation beneath "
        "it in the packet tree.<p>"
        "If this triangulation is already connected, this operation will "
        "do nothing.</qt>"));
    triActionList.append(actSplitIntoComponents);
    connect(actSplitIntoComponents, SIGNAL(triggered()), this,
        SLOT(splitIntoComponents()));

<<<<<<< HEAD
    KAction* actConnectedSumDecomposition = new KAction(i18n(
        "Co&nnected Sum Decomposition"), "math_sum",
        0 /* shortcut */, this, SLOT(connectedSumDecomposition()), triActions,
=======
    KAction* actConnectedSumDecomposition = triActions->addAction(
>>>>>>> 3209c2cd
        "tri_connected_sum_decomposition");
    actConnectedSumDecomposition->setText(i18n("Co&nnected Sum Decomposition"));
    actConnectedSumDecomposition->setIcon(KIcon("connsum"));
    actConnectedSumDecomposition->setToolTip(i18n(
        "Split into a connected sum of prime 3-manifolds"));
    actConnectedSumDecomposition->setWhatsThis(i18n("Break this "
        "triangulation down into a connected sum decomposition.  This "
        "triangulation will not be modified &ndash; the individual prime "
        "summands will be added as new triangulations beneath it in "
        "the packet tree."));
    triActionList.append(actConnectedSumDecomposition);
    connect(actConnectedSumDecomposition, SIGNAL(triggered()), this, 
        SLOT(connectedSumDecomposition()));

    KAction* actZeroEff = triActions->addAction( "tri_make_zero_efficient");
    actZeroEff->setText(i18n("Make &0-Efficient"));
    actZeroEff->setToolTip(i18n(
        "Convert this into a 0-efficient triangulation if possible"));
    actZeroEff->setEnabled(readWrite);
    actZeroEff->setWhatsThis(i18n("<qt>Convert this into a 0-efficient "
        "triangulation of the same underlying 3-manifold, if possible.  "
        "This triangulation will be modified directly.<p>"
        "Note that this operation is currently available only for "
        "closed orientable 3-manifold triangulations.<p>"
        "Note also that some 3-manifolds (such as composite 3-manifolds) "
        "can never have 0-efficient triangulations.  You will be notified "
        "if this is the case.</qt>"));
    enableWhenWritable.append(actZeroEff);
    triActionList.append(actZeroEff);
    connect(actZeroEff, SIGNAL(triggered()), this, SLOT(makeZeroEfficient()));

    sep = new KAction(triActions);
    sep->setSeparator(true);
    triActionList.append(sep);

<<<<<<< HEAD
    KAction* actCensusLookup = new KAction(i18n("Census &Lookup"), "find",
        0 /* shortcut */, this, SLOT(censusLookup()), triActions,
        "tri_census_lookup");
=======
    KAction* actCensusLookup = triActions->addAction("tri_census_lookup");
    actCensusLookup->setText(i18n("Census &Lookup"));
    actCensusLookup->setIcon(KIcon("edit-find"));
>>>>>>> 3209c2cd
    actCensusLookup->setToolTip(i18n(
        "Search for this triangulation in the configured list of censuses"));
    actCensusLookup->setWhatsThis(i18n("Attempt to locate this "
        "triangulation within the prepackaged censuses of 3-manifold "
        "triangulations that are shipped with Regina.<p>"
        "The list of censuses that are searched can be customised through "
        "Regina's settings."));
    triActionList.append(actCensusLookup);
    connect(actCensusLookup, SIGNAL(triggered()), this, SLOT(censusLookup()));

    // Tidy up.

    refresh();
}

NTriGluingsUI::~NTriGluingsUI() {
    // Make sure the actions, including separators, are all deleted.
    delete triActions;

    delete model;
}

const QLinkedList<KAction*>& NTriGluingsUI::getPacketTypeActions() {
    return triActionList;
}

void NTriGluingsUI::fillToolBar(KToolBar* bar) {
    bar->addAction(actAddTet);
    bar->addAction(actRemoveTet);
    bar->addSeparator();
    bar->addAction(actSimplify);
    bar->addAction(actOrient);
}

regina::NPacket* NTriGluingsUI::getPacket() {
    return tri;
}

QWidget* NTriGluingsUI::getInterface() {
    return ui;
}

void NTriGluingsUI::commit() {
<<<<<<< HEAD
    tri->removeAllTetrahedra();

    long nRows = faceTable->numRows();
    if (nRows > 0) {
        regina::NPacket::ChangeEventSpan span(tri);

        regina::NTetrahedron** tets = new regina::NTetrahedron*[nRows];
        FaceGluingItem* item;
        long tetNum, adjTetNum;
        int face, adjFace;

        // Create the tetrahedra.
        for (tetNum = 0; tetNum < nRows; tetNum++)
            tets[tetNum] = tri->newTetrahedron(
                dynamic_cast<TetNameItem*>(faceTable->item(tetNum, 0))->
                getName().ascii());

        // Glue the tetrahedra together.
        for (tetNum = 0; tetNum < nRows; tetNum++)
            for (face = 0; face < 4; face++) {
                item = dynamic_cast<FaceGluingItem*>(faceTable->item(tetNum,
                    4 - face));

                adjTetNum = item->adjacentTetrahedron();
                if (adjTetNum < tetNum)
                    continue;
                adjFace = item->adjacentFace();
                if (adjTetNum == tetNum && adjFace < face)
                    continue;

                // It's a forward gluing.
                tets[tetNum]->joinTo(face, tets[adjTetNum],
                    item->adjacentGluing());
            }

        // Tidy up.
        delete[] tets;
    }

=======
    model->commitData(tri);
>>>>>>> 3209c2cd
    setDirty(false);
}

void NTriGluingsUI::refresh() {
<<<<<<< HEAD
    unsigned long nTets = tri->getNumberOfTetrahedra();
    faceTable->setNumRows(nTets);

    unsigned long tetNum;
    unsigned face;
    regina::NTetrahedron* tet;
    regina::NTetrahedron* adj;
    for (tetNum = 0; tetNum < nTets; tetNum++) {
        tet = tri->getTetrahedron(tetNum);
        faceTable->setItem(tetNum, 0, new TetNameItem(faceTable,
            tetNum, tet->getDescription().c_str()));
        for (face = 0; face < 4; face++) {
            adj = tet->adjacentTetrahedron(face);
            if (adj)
                faceTable->setItem(tetNum, 4 - face, new FaceGluingItem(
                    faceTable, editMode, face, tri->tetrahedronIndex(adj),
                    tet->adjacentGluing(face)));
            else
                faceTable->setItem(tetNum, 4 - face,
                    new FaceGluingItem(faceTable, editMode));
        }
    }

=======
    model->refreshData(tri);
    updateOrientState();
>>>>>>> 3209c2cd
    setDirty(false);
}

void NTriGluingsUI::setReadWrite(bool readWrite) {
    model->setReadWrite(readWrite);

    if (readWrite)
        faceTable->setEditTriggers(QAbstractItemView::AllEditTriggers);
    else
        faceTable->setEditTriggers(QAbstractItemView::NoEditTriggers);

    QLinkedListIterator<KAction*> it(enableWhenWritable);
    while (it.hasNext())
        (it.next())->setEnabled(readWrite);

    updateRemoveState();
    updateOrientState();
}

void NTriGluingsUI::addTet() {
    model->addTet();
    setDirty(true);
}

void NTriGluingsUI::removeSelectedTets() {
    // Gather together all the tetrahedra to be deleted.
    QModelIndexList sel = faceTable->selectionModel()->selectedIndexes();
    if (sel.empty()) {
        KMessageBox::error(ui, i18n(
            "No tetrahedra are currently selected for removal."));
        return;
    }

    // Selections are contiguous.
    int first, last;
    first = last = sel.front().row();

    int row, i;
    for (i = 1; i < sel.count(); ++i) {
        row = sel[i].row();
        if (row < first)
            first = row;
        if (row > last)
            last = row;
    }

    // Notify the user that tetrahedra will be removed.
    QString message;
    if (first == last)
        message = i18n("1 tetrahedron (number %1) will be removed.  "
            "Are you sure?").arg(first);
    else
        message = i18n("%1 tetrahedra (numbers %2 to %3) will be removed.  "
            "Are you sure?").arg(last - first + 1).arg(first).arg(last);

    if (KMessageBox::warningContinueCancel(ui, message) == KMessageBox::Cancel)
        return;

    // Off we go!
    model->removeTet(first, last);
    setDirty(true);
}

void NTriGluingsUI::simplify() {
    if (! enclosingPane->commitToModify())
        return;

    if (! tri->intelligentSimplify())
        KMessageBox::sorry(ui, i18n(
            "The triangulation could not be simplified.  "
            "This does not mean that the triangulation is minimal; it "
            "simply means that I could not find a way of reducing it."));
}

void NTriGluingsUI::orient() {
    if (tri->isOriented()) {
        KMessageBox::information(ui, i18n(
            "This triangulation is already oriented."));
        return;
    }

    bool hasOr = false;
    NTriangulation::ComponentIterator cit;
    for (cit = tri->getComponents().begin(); cit != tri->getComponents().end();
            ++cit)
        if ((*cit)->isOrientable()) {
            hasOr = true;
            break;
        }
    if (! hasOr) {
        KMessageBox::sorry(ui, i18n(
            "This triangulation has no orientable components, "
            "and therefore cannot be oriented."));
        return;
    }

    tri->orient();
}

void NTriGluingsUI::barycentricSubdivide() {
    if (! enclosingPane->commitToModify())
        return;

    tri->barycentricSubdivision();
}

void NTriGluingsUI::idealToFinite() {
    if (! enclosingPane->commitToModify())
        return;

    if (tri->isValid() && ! tri->isIdeal())
        KMessageBox::error(ui, i18n(
            "This triangulation has no ideal vertices to truncate."));
    else
        tri->idealToFinite();
}

void NTriGluingsUI::finiteToIdeal() {
    if (! enclosingPane->commitToModify())
        return;

    if (! tri->hasBoundaryFaces())
        KMessageBox::error(ui, i18n(
            "This triangulation has no real boundary components to "
            "convert into ideal vertices."));
    else
        tri->finiteToIdeal();
}

void NTriGluingsUI::elementaryMove() {
    if (! enclosingPane->commitToModify())
        return;

    EltMoveDialog dlg(ui, tri);
    dlg.exec();
}

void NTriGluingsUI::doubleCover() {
    if (! enclosingPane->commitToModify())
        return;

    tri->makeDoubleCover();
}

void NTriGluingsUI::splitIntoComponents() {
    // We assume the part hasn't become read-only, even though the
    // packet might have changed its editable property.
    if (! enclosingPane->tryCommit())
        return;

    if (tri->getNumberOfComponents() == 0)
        KMessageBox::information(ui, i18n("This triangulation is empty "
            "and therefore has no components."));
    else if (tri->getNumberOfComponents() == 1)
        KMessageBox::information(ui, i18n("This triangulation is connected "
            "and therefore has only one component."));
    else {
        // If there are already children of this triangulation, insert
        // the new triangulations at a deeper level.
        NPacket* base;
        if (tri->getFirstTreeChild()) {
            base = new regina::NContainer();
            tri->insertChildLast(base);
            base->setPacketLabel(base->makeUniqueLabel(
                tri->getPacketLabel() + " - Components"));
        } else
            base = tri;

        // Make the split.
        unsigned long nComps = tri->splitIntoComponents(base);

        // Make sure the new components are visible.
        enclosingPane->getPart()->ensureVisibleInTree(
            base->getFirstTreeChild());

        // Tell the user what happened.
        KMessageBox::information(ui, i18n("%1 components were extracted.").
            arg(nComps));
    }
}

void NTriGluingsUI::connectedSumDecomposition() {
    // We assume the part hasn't become read-only, even though the
    // packet might have changed its editable property.
    if (! enclosingPane->tryCommit())
        return;

    if (tri->getNumberOfTetrahedra() == 0)
        KMessageBox::information(ui, i18n("This triangulation is empty."));
    else if (! (tri->isValid() && tri->isClosed() && tri->isOrientable() &&
            tri->isConnected()))
        KMessageBox::sorry(ui, i18n("Connected sum decomposition is "
            "currently only available for closed orientable connected "
            "3-manifold triangulations."));
    else {
        std::auto_ptr<PatienceDialog> dlg(PatienceDialog::warn(i18n(
            "Connected sum decomposition can be quite\n"
            "slow for larger triangulations.\n\n"
            "Please be patient."), ui));

        // If there are already children of this triangulation, insert
        // the new triangulations at a deeper level.
        NPacket* base;
        if (tri->getFirstTreeChild()) {
            base = new regina::NContainer();
            tri->insertChildLast(base);
            base->setPacketLabel(base->makeUniqueLabel(
                tri->getPacketLabel() + " - Summands"));
        } else
            base = tri;

        // Form the decomposition.
        unsigned long nSummands = tri->connectedSumDecomposition(base);

        // Let the user know what happened.
        dlg.reset();
        if (nSummands == 0)
            KMessageBox::information(ui, i18n("This triangulation represents "
                "a 3-sphere, and has no prime summands at all."));
        else {
            // There is at least one new summand triangulation.
            // Make sure the new summands are visible.
            enclosingPane->getPart()->ensureVisibleInTree(
                base->getLastTreeChild());

            if (nSummands == 1)
                KMessageBox::information(ui, i18n("This is a prime 3-manifold "
                    "triangulation.  It cannot be decomposed any further.\n"
                    "A new 0-efficient triangulation of this prime 3-manifold "
                    "has been constructed."));
            else
                KMessageBox::information(ui, i18n("The triangulation was "
                    "broken down into %1 prime summands.").arg(nSummands));
        }
    }
}

void NTriGluingsUI::makeZeroEfficient() {
    if (! enclosingPane->commitToModify())
        return;

    unsigned long initTets = tri->getNumberOfTetrahedra();
    if (initTets == 0) {
        KMessageBox::information(ui, i18n("This triangulation is empty."));
        return;
    }

    if (! (tri->isValid() && tri->isClosed() && tri->isOrientable() &&
            tri->isConnected())) {
        KMessageBox::sorry(ui, i18n("0-efficiency reduction is "
            "currently only available for closed orientable connected "
            "3-manifold triangulations."));
        return;
    }

    std::auto_ptr<PatienceDialog> dlg(PatienceDialog::warn(i18n(
        "0-efficiency reduction can be quite\n"
        "slow for larger triangulations.\n\n"
        "Please be patient."), ui));

    // If it's possible that the triangulation but not the number of
    // tetrahedra is changed, remember the original.
    std::auto_ptr<NTriangulation> orig;
    if (initTets <= 2)
        orig.reset(new NTriangulation(*tri));

    // Make it 0-efficient and see what happens.
    NPacket* decomp = tri->makeZeroEfficient();
    dlg.reset();

    if (decomp) {
        // Composite 3-manifold.
        tri->insertChildLast(decomp);
        decomp->getTreeMatriarch()->makeUniqueLabels(0);
        enclosingPane->getPart()->ensureVisibleInTree(
            decomp->getLastTreeChild());

        KMessageBox::sorry(ui, i18n("This is a composite 3-manifold "
            "triangulation, which means it cannot be made 0-efficient.  "
            "A connected sum decomposition into prime summands has been "
            "extracted (without modifying this triangulation)."));
    } else {
        // Prime 3-manifold.
        unsigned long finalTets = tri->getNumberOfTetrahedra();
        if (finalTets <= 2) {
            // Check for special cases.
            if ((! tri->isZeroEfficient()) &&
                    tri->getHomologyH1().getRank() == 0 &&
                    tri->getHomologyH1().getTorsionRank(2) == 1 &&
                    tri->getHomologyH1().getNumberOfInvariantFactors() == 1) {
                // RP3.
                if (finalTets < initTets)
                    KMessageBox::information(ui, i18n("<qt>The 3-manifold "
                        "RP<sup>3</sup> does not have a 0-efficient "
                        "triangulation.  This triangulation has instead "
                        "been converted to a minimal two-tetrahedron "
                        "triangulation of RP<sup>3</sup>.</qt>"));
                else if (orig->isIsomorphicTo(*tri).get())
                    KMessageBox::information(ui, i18n("<qt>The 3-manifold "
                        "RP<sup>3</sup> does not have a 0-efficient "
                        "triangulation.  This triangulation has been "
                        "left unchanged.</qt>"));
                else
                    KMessageBox::information(ui, i18n("<qt>The 3-manifold "
                        "RP<sup>3</sup> does not have a 0-efficient "
                        "triangulation.  This triangulation has instead been "
                        "converted to a one-vertex minimal triangulation "
                        "of RP<sup>3</sup>.</qt>"));
                return;
            } else if ((! tri->isZeroEfficient()) &&
                    tri->getHomologyH1().getRank() == 1 &&
                    tri->getHomologyH1().getNumberOfInvariantFactors() == 0) {
                // S2xS1.
                if (finalTets < initTets)
                    KMessageBox::information(ui, i18n("<qt>The 3-manifold "
                        "S<sup>2</sup> x S<sup>1</sup> does not have "
                        "a 0-efficient triangulation.  This triangulation has "
                        "instead been converted to a minimal two-tetrahedron "
                        "triangulation of "
                        "S<sup>2</sup> x S<sup>1</sup>.</qt>"));
                else
                    KMessageBox::information(ui, i18n("<qt>The 3-manifold "
                        "S<sup>2</sup> x S<sup>1</sup> does not have "
                        "a 0-efficient triangulation.  This triangulation has "
                        "been left unchanged.</qt>"));
                return;
            } else if (finalTets == initTets && ! orig->isZeroEfficient()) {
                // The triangulation has been made 0-efficient
                // without changing the number of tetrahedra; don't
                // report this as a no-op to the user.
                // This specifically occurs with some L(3,1) triangulations.
                return;
            }

            // Fall through - it's an ordinary case.
        }

        if (finalTets == initTets)
            KMessageBox::information(ui, i18n("This triangulation is already "
                "0-efficient.  No changes are necessary."));
    }
}

void NTriGluingsUI::censusLookup() {
    // We assume the part hasn't become read-only, even though the
    // packet might have changed its editable property.
    if (! enclosingPane->tryCommit())
        return;

    // Run through each census file.
    KProgressDialog* progress =
        new KProgressDialog(ui, i18n("Census Lookup"),
        i18n("Initialising"));
    progress->progressBar()->setMinimum(0);
    progress->progressBar()->setMaximum(censusFiles.size() + 1);
    progress->show();
    KApplication::kApplication()->processEvents();

    QVector<CensusHit> results;
    QString searched = i18n("The following censuses were searched:");
    NPacket* census;
    NPacket* p;
    for (ReginaFilePrefList::const_iterator it = censusFiles.begin();
            it != censusFiles.end(); it++) {
        progress->progressBar()->setValue(progress->progressBar()->value()+1);
        KApplication::kApplication()->processEvents();

        // Check for cancellation.
        if (progress->wasCancelled()) {
            delete progress;
            KMessageBox::information(ui,
                i18n("The census lookup was cancelled."));
            return;
        }

        if (! ((*it).active))
            continue;

        // Process this census file.
        progress->setLabelText(i18n("Searching %1...").arg((*it).filename));
        KApplication::kApplication()->processEvents();

        census = regina::readFileMagic(
            static_cast<const char*>(it->encodeFilename()));
        if (! census) {
            KMessageBox::error(ui, i18n("The census data file %1 "
                "could not be read.\nYou might consider temporarily "
                "disabling this file in the census settings.").
                arg((*it).filename));
            continue;
        }

        // Search for the triangulation!
        for (p = census; p; p = p->nextTreePacket())
            if (p->getPacketType() == NTriangulation::packetType)
                if (tri->isIsomorphicTo(
                        *dynamic_cast<NTriangulation*>(p)).get())
                    results.push_back(CensusHit(p->getPacketLabel().c_str(),
                        (*it).filename));
        delete census;
        searched = searched + '\n' + (*it).filename;
    }

    progress->progressBar()->setValue(progress->progressBar()->value()+1);
    delete progress;
    KApplication::kApplication()->processEvents();

    // Were there any hits?
    if (results.empty())
        KMessageBox::detailedSorry(ui, i18n("The triangulation could not "
            "be found in any of the available censuses.\n"
            "You can add more censuses to this search list through the "
            "census settings."),
            searched, i18n("No matches"));
    else {
        QString detailsText = i18n("Identified by census lookup:");
        QString detailsHTML = i18n("<qt>The triangulation was identified:");
        QString censusName;
        for (QVector<CensusHit>::const_iterator it = results.begin();
                it != results.end(); it++) {
            censusName = QFileInfo((*it).censusFile).fileName();
            detailsHTML += i18n("<p>Name: %1<br>Census: %2").
                arg((*it).triName).arg(censusName);
            detailsText += i18n("\n\nName: %1\nCensus: %2").
                arg((*it).triName).arg(censusName);
        }
        detailsHTML += "</qt>";

        // Show the hits to the user.
        KMessageBox::information(ui, detailsHTML,
            (results.size() == 1 ? i18n("1 match found") :
                i18n("%1 matches found").arg(results.size())));

        // If we're in read-write mode, store the hits as a text packet
        // also.
        if (model->isReadWrite()) {
            regina::NText* text = 
              new regina::NText(detailsText.toAscii().constData());
            text->setPacketLabel(tri->makeUniqueLabel(
                "ID: " + tri->getPacketLabel()));
            tri->insertChildLast(text);
        }
    }
}

void NTriGluingsUI::updateRemoveState() {
    if (model->isReadWrite())
        actRemoveTet->setEnabled(
            ! faceTable->selectionModel()->selectedIndexes().empty());
    else
        actRemoveTet->setEnabled(false);
}

void NTriGluingsUI::updateOrientState() {
    if (! model->isReadWrite())
        actOrient->setEnabled(false);
    else if (! tri->isOrientable())
        actOrient->setEnabled(false);
    else
        actOrient->setEnabled(! tri->isOriented());
}

void NTriGluingsUI::notifyDataChanged() {
    setDirty(true);
}
<|MERGE_RESOLUTION|>--- conflicted
+++ resolved
@@ -611,14 +611,6 @@
         "elementary move to apply.</qt>"));
     enableWhenWritable.append(actEltMove);
     triActionList.append(actEltMove);
-<<<<<<< HEAD
-
-    triActionList.append(new KActionSeparator());
-
-    KAction* actOrient = new KAction(i18n( "&Orient"), "orient",
-        0 /* shortcut */, this, SLOT(orient()), triActions,
-        "tri_orient");
-=======
     connect(actEltMove, SIGNAL(triggered()), this, SLOT(elementaryMove()));
 
     sep = new KAction(triActions);
@@ -628,7 +620,6 @@
     actOrient = triActions->addAction("tri_orient");
     actOrient->setText(i18n("&Orient"));
     actOrient->setIcon(KIcon("orient"));
->>>>>>> 3209c2cd
     actOrient->setToolTip(i18n(
         "Relabel vertices of tetrahedra for consistent orientation"));
     actOrient->setEnabled(readWrite);
@@ -637,19 +628,10 @@
         "so that orientation is preserved across adjacent faces.<p>"
         "If this triangulation includes both orientable and non-orientable "
         "components, only the orientable components will be relabelled.</qt>"));
-<<<<<<< HEAD
-    enableWhenWritable.append(actOrient);
-    triActionList.append(actOrient);
-
-    KAction* actBarycentricSubdivide = new KAction(i18n(
-        "&Barycentric Subdivision"), "barycentric",
-        0 /* shortcut */, this, SLOT(barycentricSubdivide()), triActions,
-=======
     triActionList.append(actOrient);
     connect(actOrient, SIGNAL(triggered()), this, SLOT(orient()));
 
     KAction* actBarycentricSubdivide = triActions->addAction(
->>>>>>> 3209c2cd
         "tri_barycentric_subdivide");
     actBarycentricSubdivide->setText(i18n("&Barycentric Subdivision"));
     actBarycentricSubdivide->setIcon(KIcon("barycentric"));
@@ -738,13 +720,7 @@
     connect(actSplitIntoComponents, SIGNAL(triggered()), this,
         SLOT(splitIntoComponents()));
 
-<<<<<<< HEAD
-    KAction* actConnectedSumDecomposition = new KAction(i18n(
-        "Co&nnected Sum Decomposition"), "math_sum",
-        0 /* shortcut */, this, SLOT(connectedSumDecomposition()), triActions,
-=======
     KAction* actConnectedSumDecomposition = triActions->addAction(
->>>>>>> 3209c2cd
         "tri_connected_sum_decomposition");
     actConnectedSumDecomposition->setText(i18n("Co&nnected Sum Decomposition"));
     actConnectedSumDecomposition->setIcon(KIcon("connsum"));
@@ -780,15 +756,9 @@
     sep->setSeparator(true);
     triActionList.append(sep);
 
-<<<<<<< HEAD
-    KAction* actCensusLookup = new KAction(i18n("Census &Lookup"), "find",
-        0 /* shortcut */, this, SLOT(censusLookup()), triActions,
-        "tri_census_lookup");
-=======
     KAction* actCensusLookup = triActions->addAction("tri_census_lookup");
     actCensusLookup->setText(i18n("Census &Lookup"));
     actCensusLookup->setIcon(KIcon("edit-find"));
->>>>>>> 3209c2cd
     actCensusLookup->setToolTip(i18n(
         "Search for this triangulation in the configured list of censuses"));
     actCensusLookup->setWhatsThis(i18n("Attempt to locate this "
@@ -832,81 +802,13 @@
 }
 
 void NTriGluingsUI::commit() {
-<<<<<<< HEAD
-    tri->removeAllTetrahedra();
-
-    long nRows = faceTable->numRows();
-    if (nRows > 0) {
-        regina::NPacket::ChangeEventSpan span(tri);
-
-        regina::NTetrahedron** tets = new regina::NTetrahedron*[nRows];
-        FaceGluingItem* item;
-        long tetNum, adjTetNum;
-        int face, adjFace;
-
-        // Create the tetrahedra.
-        for (tetNum = 0; tetNum < nRows; tetNum++)
-            tets[tetNum] = tri->newTetrahedron(
-                dynamic_cast<TetNameItem*>(faceTable->item(tetNum, 0))->
-                getName().ascii());
-
-        // Glue the tetrahedra together.
-        for (tetNum = 0; tetNum < nRows; tetNum++)
-            for (face = 0; face < 4; face++) {
-                item = dynamic_cast<FaceGluingItem*>(faceTable->item(tetNum,
-                    4 - face));
-
-                adjTetNum = item->adjacentTetrahedron();
-                if (adjTetNum < tetNum)
-                    continue;
-                adjFace = item->adjacentFace();
-                if (adjTetNum == tetNum && adjFace < face)
-                    continue;
-
-                // It's a forward gluing.
-                tets[tetNum]->joinTo(face, tets[adjTetNum],
-                    item->adjacentGluing());
-            }
-
-        // Tidy up.
-        delete[] tets;
-    }
-
-=======
     model->commitData(tri);
->>>>>>> 3209c2cd
     setDirty(false);
 }
 
 void NTriGluingsUI::refresh() {
-<<<<<<< HEAD
-    unsigned long nTets = tri->getNumberOfTetrahedra();
-    faceTable->setNumRows(nTets);
-
-    unsigned long tetNum;
-    unsigned face;
-    regina::NTetrahedron* tet;
-    regina::NTetrahedron* adj;
-    for (tetNum = 0; tetNum < nTets; tetNum++) {
-        tet = tri->getTetrahedron(tetNum);
-        faceTable->setItem(tetNum, 0, new TetNameItem(faceTable,
-            tetNum, tet->getDescription().c_str()));
-        for (face = 0; face < 4; face++) {
-            adj = tet->adjacentTetrahedron(face);
-            if (adj)
-                faceTable->setItem(tetNum, 4 - face, new FaceGluingItem(
-                    faceTable, editMode, face, tri->tetrahedronIndex(adj),
-                    tet->adjacentGluing(face)));
-            else
-                faceTable->setItem(tetNum, 4 - face,
-                    new FaceGluingItem(faceTable, editMode));
-        }
-    }
-
-=======
     model->refreshData(tri);
     updateOrientState();
->>>>>>> 3209c2cd
     setDirty(false);
 }
 
