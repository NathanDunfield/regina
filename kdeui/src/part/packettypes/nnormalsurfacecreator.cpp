
/**************************************************************************
 *                                                                        *
 *  Regina - A Normal Surface Theory Calculator                           *
 *  KDE User Interface                                                    *
 *                                                                        *
 *  Copyright (c) 1999-2011, Ben Burton                                   *
 *  For further details contact Ben Burton (bab@debian.org).              *
 *                                                                        *
 *  This program is free software; you can redistribute it and/or         *
 *  modify it under the terms of the GNU General Public License as        *
 *  published by the Free Software Foundation; either version 2 of the    *
 *  License, or (at your option) any later version.                       *
 *                                                                        *
 *  This program is distributed in the hope that it will be useful, but   *
 *  WITHOUT ANY WARRANTY; without even the implied warranty of            *
 *  MERCHANTABILITY or FITNESS FOR A PARTICULAR PURPOSE.  See the GNU     *
 *  General Public License for more details.                              *
 *                                                                        *
 *  You should have received a copy of the GNU General Public             *
 *  License along with this program; if not, write to the Free            *
 *  Software Foundation, Inc., 51 Franklin St, Fifth Floor, Boston,       *
 *  MA 02110-1301, USA.                                                   *
 *                                                                        *
 **************************************************************************/

/* end stub */

// Regina core includes:
#include "progress/nprogressmanager.h"
#include "surfaces/nnormalsurfacelist.h"
#include "triangulation/ntriangulation.h"

// UI includes:
#include "coordinatechooser.h"
#include "coordinates.h"
#include "nnormalsurfacecreator.h"
#include "../progressdialogs.h"

#include <klocale.h>
#include <kmessagebox.h>
#include <kprogressdialog.h>
#include <qcheckbox.h>
#include <qlabel.h>
#include <qlayout.h>
#include <qwhatsthis.h>

using regina::NNormalSurfaceList;

NNormalSurfaceCreator::NNormalSurfaceCreator(int defaultCoordSystem) {
    // Set up the basic layout.
    ui = new QWidget();
    QBoxLayout* layout = new QVBoxLayout(ui);
    QWidget* coordAreaWidget = new QWidget();
    layout->addWidget(coordAreaWidget);

    QBoxLayout* coordArea = new QHBoxLayout(coordAreaWidget);
    coordArea->setContentsMargins(0, 0, 0, 0);
    QString expln = i18n("Specifies the coordinate system in which the "
        "vertex normal surfaces will be enumerated.");
    QLabel* label = new QLabel(i18n("Coordinate system:"), ui);
    label->setWhatsThis(expln);
    coordArea->addWidget(label);
    coords = new CoordinateChooser();
    coords->insertAllCreators();
    coords->setCurrentSystem(defaultCoordSystem);
    coords->setWhatsThis(expln);
    coordArea->addWidget(coords, 1);

    embedded = new QCheckBox(i18n("Embedded surfaces only"), ui);
    embedded->setChecked(true);
    embedded->setWhatsThis(i18n("Specifies whether only embedded "
        "normal surfaces should be enumerated, or whether all normal "
        "surfaces (embedded, immersed and singular) should be enumerated."));
    layout->addWidget(embedded);
}

QWidget* NNormalSurfaceCreator::getInterface() {
    return ui;
}

QString NNormalSurfaceCreator::parentPrompt() {
    return i18n("Triangulation:");
}

QString NNormalSurfaceCreator::parentWhatsThis() {
    return i18n("The triangulation that will contain your normal surfaces.");
}

regina::NPacket* NNormalSurfaceCreator::createPacket(regina::NPacket* parent,
        QWidget* parentWidget) {
    if (parent->getPacketType() != regina::NTriangulation::packetType) {
        KMessageBox::error(parentWidget, i18n(
            "Normal surface lists can only be created directly beneath "
            "triangulations."));
        return 0;
    }

    int coordSystem = coords->getCurrentSystem();

    // Sanity check for immersed and/or singular surfaces.
    if (! embedded->isChecked()) {
        if (Coordinates::generatesAlmostNormal(coordSystem)) {
            KMessageBox::sorry(parentWidget, i18n(
                "<qt>You have selected an almost normal coordinate "
                "system, but you have unchecked the box for embedded "
                "surfaces only.<p>"
                "This combination is not yet supported in Regina.  "
                "At present, immersed and singular surfaces can only "
                "be used with <i>normal</i> coordinate systems, not "
                "<i>almost normal</i> coordinate systems.<p>"
                "Please check the box for embedded surfaces only, or "
                "else select a different coordinate system.</qt>"));
            return 0;
        }

        if (KMessageBox::shouldBeShownContinue("warnOnNonEmbedded"))
            if (KMessageBox::warningContinueCancel(parentWidget,
                    i18n("<qt>You have unchecked the box for embedded "
                        "surfaces only.  This means that immersed "
                        "and/or singular surfaces will also be "
                        "enumerated, which could take a much longer time "
                        "and give a much larger solution set.<p>"
                        "Are you sure you wish to go ahead with this?</qt>"),
<<<<<<< HEAD
                    QString::null, KStdGuiItem::cont(),
=======
                    QString::null, KStandardGuiItem::cont(), KStandardGuiItem::cancel(),
>>>>>>> 3209c2cd
                    "warnOnNonEmbedded") == KMessageBox::Cancel) {
                return 0;
            }
    }

    regina::NProgressManager manager;
    ProgressDialogNumeric dlg(&manager, i18n("Normal Surface Enumeration"),
        i18n("Enumerating vertex normal surfaces..."), parentWidget);

    NNormalSurfaceList* ans = NNormalSurfaceList::enumerate(
        dynamic_cast<regina::NTriangulation*>(parent),
        coordSystem, embedded->isChecked(), &manager);

    if (dlg.run())
        return ans;
    else {
        delete ans;
        KMessageBox::information(parentWidget,
            i18n("The normal surface enumeration was cancelled."));
        return 0;
    }
}
<|MERGE_RESOLUTION|>--- conflicted
+++ resolved
@@ -122,11 +122,7 @@
                         "enumerated, which could take a much longer time "
                         "and give a much larger solution set.<p>"
                         "Are you sure you wish to go ahead with this?</qt>"),
-<<<<<<< HEAD
-                    QString::null, KStdGuiItem::cont(),
-=======
                     QString::null, KStandardGuiItem::cont(), KStandardGuiItem::cancel(),
->>>>>>> 3209c2cd
                     "warnOnNonEmbedded") == KMessageBox::Cancel) {
                 return 0;
             }
