
/**************************************************************************
 *                                                                        *
 *  Regina - A Normal Surface Theory Calculator                           *
 *  KDE User Interface                                                    *
 *                                                                        *
 *  Copyright (c) 1999-2011, Ben Burton                                   *
 *  For further details contact Ben Burton (bab@debian.org).              *
 *                                                                        *
 *  This program is free software; you can redistribute it and/or         *
 *  modify it under the terms of the GNU General Public License as        *
 *  published by the Free Software Foundation; either version 2 of the    *
 *  License, or (at your option) any later version.                       *
 *                                                                        *
 *  This program is distributed in the hope that it will be useful, but   *
 *  WITHOUT ANY WARRANTY; without even the implied warranty of            *
 *  MERCHANTABILITY or FITNESS FOR A PARTICULAR PURPOSE.  See the GNU     *
 *  General Public License for more details.                              *
 *                                                                        *
 *  You should have received a copy of the GNU General Public             *
 *  License along with this program; if not, write to the Free            *
 *  Software Foundation, Inc., 51 Franklin St, Fifth Floor, Boston,       *
 *  MA 02110-1301, USA.                                                   *
 *                                                                        *
 **************************************************************************/

/* end stub */

#include "reginapart.h"

#include <kaction.h>
#include <klocale.h>
#include <kstdaction.h>

#include <KActionCollection>
#include <KStandardAction>

void ReginaPart::setupActions() {
    KAction* act;

    // File actions:
    actSave = KStandardAction::save(this, SLOT(fileSave()), actionCollection());
    actSave->setWhatsThis(i18n("Save the current data file."));
    act = KStandardAction::saveAs(this, SLOT(fileSaveAs()), actionCollection());
    act->setWhatsThis(i18n(
        "Save the current data file, but give it a different name."));

    // Edit actions:
    actCut = KStandardAction::cut(actionCollection());
    actCut->setWhatsThis(i18n("Cut out the current selection and store it "
        "in the clipboard."));
    actCut->setEnabled(false);
    actCopy = KStandardAction::copy(actionCollection());
    actCopy->setWhatsThis(i18n("Copy the current selection to the clipboard."));
    actCopy->setEnabled(false);
    actPaste = KStandardAction::paste(actionCollection());
    actPaste->setWhatsThis(i18n("Paste the contents of the clipboard."));
    actPaste->setEnabled(false);

    // Basic packet actions:
    act = actionCollection()->addAction("tree_view");
    act->setText(i18n("&View/Edit"));
    act->setIcon(KIcon("packet_view"));
    act->setShortcut(tr("Alt+v"));
    act->setToolTip(i18n("View or edit the selected packet"));
    act->setWhatsThis(i18n("View or edit the packet currently selected "
        "in the tree."));
    connect(act, SIGNAL(triggered()), this, SLOT(packetView()) );
    treePacketViewActions.append(act);

    act = actionCollection()->addAction("tree_rename");
    act->setText(i18n("&Rename"));
    act->setIcon(KIcon("edit-rename"));
    act->setShortcut(tr("Alt+r"));
    act->setToolTip(i18n("Rename the selected packet"));
    act->setWhatsThis(i18n("Rename the packet currently selected "
        "in the tree."));
    connect(act, SIGNAL(triggered()), this, SLOT(packetRename()) );
    treePacketEditActions.append(act);

    act = actionCollection()->addAction("tree_delete");
    act->setText(i18n("&Delete"));
    act->setIcon(KIcon("edit-delete"));
    act->setShortcut(tr("Delete"));
    act->setToolTip(i18n("Delete the selected packet"));
    act->setWhatsThis(i18n("Delete the packet currently selected "
        "in the tree."));
    connect(act, SIGNAL(triggered()), this, SLOT(packetDelete()) );
    treePacketEditActions.append(act);

    act = actionCollection()->addAction("tree_refresh");
    act->setText(i18n("Refres&h Subtree"));
    act->setIcon(KIcon("view-refresh"));
    act->setShortcut(tr("F5"));
    act->setToolTip(i18n("Refresh the subtree beneath the selected packet"));
    act->setWhatsThis(i18n("Refresh the packet "
        "currently selected in the tree, as well as all of its descendants "
        "within the tree.<p>"
        "This should not normally be necessary, but it is a possible "
        "fix-up in case the tree is out of sync with what is happening "
        "elsewhere.  Note that the file is <i>not</i> reloaded from "
        "disc; the tree is just resynced with packet editors and so on."));
    connect(act, SIGNAL(triggered()), this, SLOT(subtreeRefresh()) );
    treePacketViewActions.append(act);

    act = actionCollection()->addAction("tree_clone");
    act->setText(i18n("C&lone Packet"));
    act->setIcon(KIcon("edit-copy"));
    act->setShortcut(tr("Alt+l"));
    act->setToolTip(i18n("Clone the selected packet only"));
    act->setWhatsThis(i18n("Clone the packet currently selected in "
        "the tree.  The new clone will be placed alongside the original "
        "packet."));
    connect(act, SIGNAL(triggered()), this, SLOT(clonePacket()) );
    treePacketEditActions.append(act);

    act = actionCollection()->addAction("tree_clone_subtree");
    act->setText(i18n("Clone Su&btree"));
    act->setToolTip(i18n("Clone the subtree beneath the selected packet"));
    act->setWhatsThis(i18n("Clone the packet currently selected in "
        "the tree, as well as all of its descendants in the tree.  The new "
        "cloned subtree will be placed alongside the original packet."));
    connect(act, SIGNAL(triggered()), this, SLOT(cloneSubtree()) );
    treePacketEditActions.append(act);

    // Tree reorganisation:
    act = actionCollection()->addAction("nav_shallow");
    act->setText(i18n("&Higher Level"));
    act->setIcon(KIcon("arrow-left"));
    act->setShortcut(tr("Alt+Left"));
    act->setToolTip(i18n("Move packet to a higher (shallower) level "
        "in the tree"));
    act->setWhatsThis(i18n("Move the currently selected packet "
        "one level higher (shallower) in the packet tree.  The packet will "
        "abandon its current parent, and move one level closer to the root "
        "of the tree."));
    connect(act, SIGNAL(triggered()), this, SLOT(moveShallow()) );
    treePacketEditActions.append(act);

    act = actionCollection()->addAction("nav_deep");
    act->setText(i18n("&Lower Level"));
    act->setIcon(KIcon("arrow-right"));
    act->setShortcut(tr("Alt+Right"));
    act->setToolTip(i18n("Move packet to a lower (deeper) level in the tree"));
    act->setWhatsThis(i18n("Move the currently selected packet "
        "one level lower (deeper) in the packet tree.  The packet will "
        "abandon its current parent, and instead become a child of its "
        "next sibling."));
    connect(act, SIGNAL(triggered()), this, SLOT(moveDeep()) );
    treePacketEditActions.append(act);

    act = actionCollection()->addAction("nav_up");
    act->setText(i18n("&Up"));
    act->setIcon(KIcon("arrow-up"));
    act->setShortcut(tr("Alt+Up"));
    act->setToolTip(i18n("Move packet up through its siblings"));
    act->setWhatsThis(i18n("Move the currently selected packet "
        "one step up in the packet tree.  The packet will keep the "
        "same parent."));
    connect(act, SIGNAL(triggered()), this, SLOT(moveUp()) );
    treePacketEditActions.append(act);

    act = actionCollection()->addAction("nav_down");
    act->setText(i18n("&Down"));
    act->setIcon(KIcon("arrow-down"));
    act->setShortcut(tr("Alt+Down"));
    act->setToolTip(i18n("Move packet down through its siblings"));
    act->setWhatsThis(i18n("Move the currently selected packet "
        "one step down in the packet tree.  The packet will keep the "
        "same parent."));
    connect(act, SIGNAL(triggered()), this, SLOT(moveDown()) );
    treePacketEditActions.append(act);

    act = actionCollection()->addAction("nav_pageup");
    act->setText(i18n("Jump U&p"));
    act->setIcon(KIcon("arrow-up-double"));
    act->setShortcut(tr("Alt+Shift+Up"));
    act->setToolTip(i18n("Jump packet up through its siblings"));
    act->setWhatsThis(i18n("Move the currently selected packet "
        "several steps up in the packet tree.  The packet will keep the "
        "same parent."));
    connect(act, SIGNAL(triggered()), this, SLOT(movePageUp()) );
    treePacketEditActions.append(act);

    act = actionCollection()->addAction("nav_pagedown");
    act->setText(i18n("Jump Do&wn"));
    act->setIcon(KIcon("arrow-down-double"));
    act->setShortcut(tr("Alt+Shift+Down"));
    act->setToolTip(i18n("Jump packet down through its siblings"));
    act->setWhatsThis(i18n("Move the currently selected packet "
        "several steps down in the packet tree.  The packet will keep the "
        "same parent."));
    connect(act, SIGNAL(triggered()), this, SLOT(movePageDown()) );
    treePacketEditActions.append(act);

    act = actionCollection()->addAction("nav_top");
    act->setText(i18n("&Top"));
    act->setIcon(KIcon("go-top"));
    act->setShortcut(tr("Alt+Home"));
    act->setToolTip(i18n("Move packet above all its siblings"));
    act->setWhatsThis(i18n("Move the currently selected packet "
        "up as far as possible amongst its siblings in the packet tree.  "
        "The packet will keep the same parent, but it will become the "
        "first child of this parent."));
    connect(act, SIGNAL(triggered()), this, SLOT(moveTop()) );
    treePacketEditActions.append(act);

    act = actionCollection()->addAction("nav_bottom");
    act->setText(i18n("&Bottom"));
    act->setIcon(KIcon("go-bottom"));
    act->setShortcut(tr("Alt+End"));
    act->setToolTip(i18n("Move packet below all its siblings"));
    act->setWhatsThis(i18n("Move the currently selected packet "
        "down as far as possible amongst its siblings in the packet tree.  "
        "The packet will keep the same parent, but it will become the "
        "last child of this parent."));
    connect(act, SIGNAL(triggered()), this, SLOT(moveBottom()) );
    treePacketEditActions.append(act);

    // New packets:
<<<<<<< HEAD
    act = new KAction(i18n("New &Container"), "packet_container", ALT+Key_C,
        this, SLOT(newContainer()), actionCollection(), "tree_container");
=======
    act = actionCollection()->addAction("tree_angles");
    act->setText(i18n("New &Angle Structure Solutions"));
    act->setIcon(KIcon("packet_angles"));
    act->setShortcut(tr("Alt+a"));
    act->setToolTip(i18n("New angle structure solutions"));
    act->setWhatsThis(i18n("Create a new list of vertex angle structures "
        "for a triangulation."));
    connect(act, SIGNAL(triggered()), this, SLOT(newAngleStructures()) );
    treeGeneralEditActions.append(act);

    act = actionCollection()->addAction("tree_container");
    act->setText(i18n("New &Container"));
    act->setIcon(KIcon("packet_container"));
    act->setShortcut(tr("Alt+c"));
>>>>>>> 3209c2cd
    act->setToolTip(i18n("New container"));
    act->setWhatsThis(i18n("Create a new container packet.  Containers "
        "are used to help keep the packet tree organised &ndash; "
        "they serve no purpose other than to store child packets."));
    connect(act, SIGNAL(triggered()), this, SLOT(newContainer()) );
    treeGeneralEditActions.append(act);

<<<<<<< HEAD
    act = new KAction(i18n("New 3-D &Triangulation"), "packet_triangulation",
        ALT+Key_T, this, SLOT(newTriangulation()), actionCollection(),
        "tree_triangulation");
    act->setToolTip(i18n("New 3-manifold triangulation"));
    act->setWhatsThis(i18n("Create a new 3-manifold triangulation."));
    treeGeneralEditActions.append(act);

    act = new KAction(i18n("New &4-D Triangulation"), "packet_dim4tri",
        ALT+Key_4, this, SLOT(newDim4Triangulation()), actionCollection(),
        "tree_dim4tri");
    act->setToolTip(i18n("New 4-manifold triangulation"));
    act->setWhatsThis(i18n("Create a new 4-manifold triangulation."));
=======
    act = actionCollection()->addAction("tree_filter");
    act->setText(i18n("New &Filter"));
    act->setIcon(KIcon("packet_filter"));
    act->setShortcut(tr("Alt+f"));
    act->setToolTip(i18n("New surface filter"));
    act->setWhatsThis(i18n("Create a new normal surface filter.  Surface "
        "filters can be used to sort through normal surface lists and "
        "display only surfaces of particular interest."));
    connect(act, SIGNAL(triggered()), this, SLOT(newFilter()) );
>>>>>>> 3209c2cd
    treeGeneralEditActions.append(act);

    act = actionCollection()->addAction("tree_surfaces");
    act->setText(i18n("New &Normal Surface List"));
    act->setIcon(KIcon("packet_surfaces"));
    act->setShortcut(tr("Alt+n"));
    act->setToolTip(i18n("New normal surface list"));
    act->setWhatsThis(i18n("Create a new list of vertex normal surfaces "
        "for a triangulation."));
    connect(act, SIGNAL(triggered()), this, SLOT(newNormalSurfaces()) );
    treeGeneralEditActions.append(act);

<<<<<<< HEAD
    act = new KAction(i18n("New &Angle Structure Solutions"), "packet_angles",
        ALT+Key_A, this, SLOT(newAngleStructures()), actionCollection(),
        "tree_angles");
    act->setToolTip(i18n("New angle structure solutions"));
    act->setWhatsThis(i18n("Create a new list of vertex angle structures "
        "for a triangulation."));
    treeGeneralEditActions.append(act);

    act = new KAction(i18n("New &Filter"), "packet_filter", ALT+Key_F,
        this, SLOT(newFilter()), actionCollection(), "tree_filter");
    act->setToolTip(i18n("New surface filter"));
    act->setWhatsThis(i18n("Create a new normal surface filter.  Surface "
        "filters can be used to sort through normal surface lists and "
        "display only surfaces of particular interest."));
    treeGeneralEditActions.append(act);

    act = new KAction(i18n("New Te&xt"), "packet_text", ALT+Key_X,
        this, SLOT(newText()), actionCollection(), "tree_text");
    act->setToolTip(i18n("New text packet"));
    act->setWhatsThis(i18n("Create a new piece of text to store within "
        "the packet tree."));
    treeGeneralEditActions.append(act);

    act = new KAction(i18n("New &PDF Document"), "packet_pdf", ALT+Key_P,
        this, SLOT(newPDF()), actionCollection(), "tree_pdf");
=======
    act = actionCollection()->addAction("tree_pdf");
    act->setText(i18n("New &PDF Document"));
    act->setIcon(KIcon("packet_pdf"));
    act->setShortcut(tr("Alt+p"));
>>>>>>> 3209c2cd
    act->setToolTip(i18n("New PDF document"));
    act->setWhatsThis(i18n("Create a new PDF packet containing a copy of "
        "an external PDF document."));
    connect(act, SIGNAL(triggered()), this, SLOT(newPDF()) );
    treeGeneralEditActions.append(act);

    act = actionCollection()->addAction("tree_script");
    act->setText(i18n("New &Script"));
    act->setIcon(KIcon("packet_script"));
    act->setShortcut(tr("Alt+s"));
    act->setToolTip(i18n("New script packet"));
    act->setWhatsThis(i18n("Create a new Python script that can work "
        "directly with this data file."));
    connect(act, SIGNAL(triggered()), this, SLOT(newScript()) );
    treeGeneralEditActions.append(act);

<<<<<<< HEAD
    act = new KAction(i18n("Form &Census"), "view_text", 0,
        this, SLOT(newCensus()), actionCollection(), "tree_census");
=======
    act = actionCollection()->addAction("tree_text");
    act->setText(i18n("New Te&xt"));
    act->setIcon(KIcon("packet_text"));
    act->setShortcut(tr("Alt+x"));
    act->setToolTip(i18n("New text packet"));
    act->setWhatsThis(i18n("Create a new piece of text to store within "
        "the packet tree."));
    connect(act, SIGNAL(triggered()), this, SLOT(newText()) );
    treeGeneralEditActions.append(act);

    act = new KAction(KIcon("packet_triangulation"), i18n("New &Triangulation"),
        this);
    act = actionCollection()->addAction("tree_triangulation");
    act->setText(i18n("New &Triangulation"));
    act->setIcon(KIcon("packet_triangulation"));
    act->setShortcut(tr("Alt+t"));
    act->setToolTip(i18n("New triangulation"));
    act->setWhatsThis(i18n("Create a new 3-manifold triangulation."));
    connect(act, SIGNAL(triggered()), this, SLOT(newTriangulation()) );
    treeGeneralEditActions.append(act);

    act = actionCollection()->addAction("tree_census");
    act->setText(i18n("Form &Census"));
    act->setIcon(KIcon("view-list-text"));
>>>>>>> 3209c2cd
    act->setToolTip(i18n("Form a new census of triangulations"));
    act->setWhatsThis(i18n("Create a new census of 3-manifold "
        "triangulations according to some set of census constraints."));
    connect(act, SIGNAL(triggered()), this, SLOT(newCensus()) );
    treeGeneralEditActions.append(act);

    // Imports and exports:
    act = actionCollection()->addAction("import_regina");
    act->setText(i18n("&Regina Data File"));
    act->setIcon(KIcon("regina"));
    act->setToolTip(i18n("Import a Regina data file"));
    act->setWhatsThis(i18n("Import an external Regina data file.  The "
        "imported packet tree will be grafted into this packet tree."));
    connect(act, SIGNAL(triggered()), this, SLOT(importRegina()) );
    treeGeneralEditActions.append(act);

    act = actionCollection()->addAction("import_snappea");
    act->setText(i18n("&SnapPea Triangulation"));
    act->setIcon(KIcon("snappea"));
    act->setToolTip(i18n("Import a SnapPea triangulation"));
    act->setWhatsThis(i18n("Import an external SnapPea file as a new "
        "triangulation in this packet tree."));
    connect(act, SIGNAL(triggered()), this, SLOT(importSnapPea()) );
    treeGeneralEditActions.append(act);

    act= actionCollection()->addAction("import_orb");
    act->setText(i18n("&Orb / Casson Triangulation"));
    act->setIcon(KIcon("orb"));
    act->setToolTip(i18n("Import an Orb / Casson triangulation"));
    act->setWhatsThis(i18n("Import an external Orb / Casson file as a new "
        "triangulation in this packet tree."));
    connect(act, SIGNAL(triggered()), this, SLOT(importOrb()) );
    treeGeneralEditActions.append(act);

    act = actionCollection()->addAction("import_isosig3");
    act->setText(i18n("&Isomorphism Signature List"));
    act->setIcon(KIcon("document-sign"));
    act->setToolTip(i18n("Import an isomorphism signature list "
        "for 3-manifold triangulations"));
    act->setWhatsThis(i18n("Import an external text file containing "
        "isomorphism signatures for 3-manifold triangulations.  "
        "For each isomorphism signature, "
        "a new 3-manifold triangulation will be created in this packet tree."));
    connect(act, SIGNAL(triggered()), this, SLOT(importIsoSig3()) );
    treeGeneralEditActions.append(act);

<<<<<<< HEAD
    act = new KAction(i18n("&Isomorphism Signature List (3-D)"), "signature", 0,
        this, SLOT(importIsoSig3()), actionCollection(), "import_isosig3");
    act->setToolTip(i18n("Import an isomorphism signature list "
        "for 3-manifold triangulations"));
    act->setWhatsThis(i18n("Import an external text file containing "
        "isomorphism signatures for 3-manifold triangulations.  "
        "For each isomorphism signature, "
        "a new 3-manifold triangulation will be created in this packet tree."));
    treeGeneralEditActions.append(act);

    act = new KAction(i18n("&Isomorphism Signature List (4-D)"), "signature", 0,
        this, SLOT(importIsoSig4()), actionCollection(), "import_isosig4");
    act->setToolTip(i18n("Import an isomorphism signature list "
        "for 4-manifold triangulations"));
    act->setWhatsThis(i18n("Import an external text file containing "
        "isomorphism signatures for 4-manifold triangulations.  "
        "For each isomorphism signature, "
        "a new 4-manifold triangulation will be created in this packet tree."));
    treeGeneralEditActions.append(act);

    act = new KAction(i18n("&Dehydrated Triangulation List"), "dehydrated", 0,
        this, SLOT(importDehydration()), actionCollection(),
        "import_dehydrated");
=======
    act = actionCollection()->addAction("import_dehydrated");
    act->setText(i18n("&Dehydrated Triangulation List"));
    act->setIcon(KIcon("dehydrated"));
>>>>>>> 3209c2cd
    act->setToolTip(i18n("Import a dehydrated triangulation list"));
    act->setWhatsThis(i18n("Import an external text file containing "
        "dehydrated triangulation strings.  For each dehydration string, "
        "a new triangulation will be created in this packet tree."));
    connect(act, SIGNAL(triggered()), this, SLOT(importDehydration()) );
    treeGeneralEditActions.append(act);

    act = actionCollection()->addAction("import_pdf");
    act->setText(i18n("&PDF Document"));
    act->setIcon(KIcon("packet_pdf"));
    act->setToolTip(i18n("Import a PDF document"));
    act->setWhatsThis(i18n("Import an external PDF document as a new PDF "
        "packet in this tree."));
    connect(act, SIGNAL(triggered()), this, SLOT(importPDF()) );
    treeGeneralEditActions.append(act);

    act = actionCollection()->addAction("import_python");
    act->setText(i18n("P&ython Script"));
    act->setIcon(KIcon("packet_script"));
    act->setToolTip(i18n("Import a Python script"));
    act->setWhatsThis(i18n("Import an external Python file as a new script "
        "packet in this tree."));
    connect(act, SIGNAL(triggered()), this, SLOT(importPython()) );
    treeGeneralEditActions.append(act);

    act = actionCollection()->addAction("export_regina");
    act->setText(i18n("&Regina Data File"));
    act->setIcon(KIcon("regina"));
    act->setToolTip(i18n("Export a compressed Regina data file"));
    act->setWhatsThis(i18n("Export all or part of this packet tree "
        "to a separate Regina data file.  The separate data file will "
        "be saved as compressed XML (the default format)."));
    connect(act, SIGNAL(triggered()), this, SLOT(exportRegina()) );

    act = actionCollection()->addAction("export_regina_uncompressed");
    act->setText(i18n("Regina Data File (&Uncompressed)"));
    act->setIcon(KIcon("regina"));
    act->setToolTip(i18n("Export an uncompressed Regina data file"));
    act->setWhatsThis(i18n("Export all or part of this packet tree "
        "to a separate Regina data file.  The separate data file will "
        "be saved as uncompressed XML."));
    connect(act, SIGNAL(triggered()), this, SLOT(exportReginaUncompressed()) );

    act = actionCollection()->addAction("export_snappea");
    act->setText(i18n("&SnapPea Triangulation"));
    act->setIcon(KIcon("snappea"));
    act->setToolTip(i18n("Export a SnapPea triangulation"));
    act->setWhatsThis(i18n("Export a triangulation from this packet tree "
        "to a separate SnapPea file."));
    connect(act, SIGNAL(triggered()), this, SLOT(exportSnapPea()) );

    act = actionCollection()->addAction("export_source");
    act->setText(i18n("&C++ Source"));
    act->setIcon(KIcon("text-x-c++src"));
    act->setToolTip(i18n("Export a triangulation as C++ source"));
    act->setWhatsThis(i18n("Export a triangulation from this packet tree "
        "to a C++ source file.<p>"
        "The exported C++ code will reconstruct the original triangulation.  "
        "See the users' handbook for further information on using Regina "
        "in your own code."));
    connect(act, SIGNAL(triggered()), this, SLOT(exportSource()) );

    act = actionCollection()->addAction("export_csv_surfaces");
    act->setText(i18n("CS&V Surface List"));
    act->setIcon(KIcon("csvexport"));
    act->setToolTip(i18n("Export a normal surface list as a "
        "text file with comma-separated values"));
    act->setWhatsThis(i18n("Export a normal surface list from this packet tree "
        "to a CSV file (a text file with comma-separated values).  Files of "
        "this type are suitable for importing into spreadsheets and "
        "databases.<p>"
        "Individual disc coordinates as well as various properties of the "
        "normal surfaces (such as orientability and Euler characteristic) "
        "will all be stored as separate fields in the CSV file."));
    connect(act, SIGNAL(triggered()), this, SLOT(exportCSVSurfaceList()) );

    act = actionCollection()->addAction("export_pdf");
    act->setText(i18n("&PDF Document"));
    act->setIcon(KIcon("packet_pdf"));
    act->setToolTip(i18n("Export a PDF document"));
    act->setWhatsThis(i18n("Export a PDF packet from this packet tree "
        "to a separate PDF document."));
    connect(act, SIGNAL(triggered()), this, SLOT(exportPDF()) );

    act = actionCollection()->addAction("export_python");
    act->setText(i18n("P&ython Script"));
    act->setIcon(KIcon("packet_script"));
    act->setToolTip(i18n("Export a Python script"));
    act->setWhatsThis(i18n("Export a script packet from this packet tree "
        "to a separate Python file."));
    connect(act, SIGNAL(triggered()), this, SLOT(exportPython()) );
}
<|MERGE_RESOLUTION|>--- conflicted
+++ resolved
@@ -218,10 +218,6 @@
     treePacketEditActions.append(act);
 
     // New packets:
-<<<<<<< HEAD
-    act = new KAction(i18n("New &Container"), "packet_container", ALT+Key_C,
-        this, SLOT(newContainer()), actionCollection(), "tree_container");
-=======
     act = actionCollection()->addAction("tree_angles");
     act->setText(i18n("New &Angle Structure Solutions"));
     act->setIcon(KIcon("packet_angles"));
@@ -236,7 +232,6 @@
     act->setText(i18n("New &Container"));
     act->setIcon(KIcon("packet_container"));
     act->setShortcut(tr("Alt+c"));
->>>>>>> 3209c2cd
     act->setToolTip(i18n("New container"));
     act->setWhatsThis(i18n("Create a new container packet.  Containers "
         "are used to help keep the packet tree organised &ndash; "
@@ -244,20 +239,6 @@
     connect(act, SIGNAL(triggered()), this, SLOT(newContainer()) );
     treeGeneralEditActions.append(act);
 
-<<<<<<< HEAD
-    act = new KAction(i18n("New 3-D &Triangulation"), "packet_triangulation",
-        ALT+Key_T, this, SLOT(newTriangulation()), actionCollection(),
-        "tree_triangulation");
-    act->setToolTip(i18n("New 3-manifold triangulation"));
-    act->setWhatsThis(i18n("Create a new 3-manifold triangulation."));
-    treeGeneralEditActions.append(act);
-
-    act = new KAction(i18n("New &4-D Triangulation"), "packet_dim4tri",
-        ALT+Key_4, this, SLOT(newDim4Triangulation()), actionCollection(),
-        "tree_dim4tri");
-    act->setToolTip(i18n("New 4-manifold triangulation"));
-    act->setWhatsThis(i18n("Create a new 4-manifold triangulation."));
-=======
     act = actionCollection()->addAction("tree_filter");
     act->setText(i18n("New &Filter"));
     act->setIcon(KIcon("packet_filter"));
@@ -267,7 +248,6 @@
         "filters can be used to sort through normal surface lists and "
         "display only surfaces of particular interest."));
     connect(act, SIGNAL(triggered()), this, SLOT(newFilter()) );
->>>>>>> 3209c2cd
     treeGeneralEditActions.append(act);
 
     act = actionCollection()->addAction("tree_surfaces");
@@ -280,38 +260,10 @@
     connect(act, SIGNAL(triggered()), this, SLOT(newNormalSurfaces()) );
     treeGeneralEditActions.append(act);
 
-<<<<<<< HEAD
-    act = new KAction(i18n("New &Angle Structure Solutions"), "packet_angles",
-        ALT+Key_A, this, SLOT(newAngleStructures()), actionCollection(),
-        "tree_angles");
-    act->setToolTip(i18n("New angle structure solutions"));
-    act->setWhatsThis(i18n("Create a new list of vertex angle structures "
-        "for a triangulation."));
-    treeGeneralEditActions.append(act);
-
-    act = new KAction(i18n("New &Filter"), "packet_filter", ALT+Key_F,
-        this, SLOT(newFilter()), actionCollection(), "tree_filter");
-    act->setToolTip(i18n("New surface filter"));
-    act->setWhatsThis(i18n("Create a new normal surface filter.  Surface "
-        "filters can be used to sort through normal surface lists and "
-        "display only surfaces of particular interest."));
-    treeGeneralEditActions.append(act);
-
-    act = new KAction(i18n("New Te&xt"), "packet_text", ALT+Key_X,
-        this, SLOT(newText()), actionCollection(), "tree_text");
-    act->setToolTip(i18n("New text packet"));
-    act->setWhatsThis(i18n("Create a new piece of text to store within "
-        "the packet tree."));
-    treeGeneralEditActions.append(act);
-
-    act = new KAction(i18n("New &PDF Document"), "packet_pdf", ALT+Key_P,
-        this, SLOT(newPDF()), actionCollection(), "tree_pdf");
-=======
     act = actionCollection()->addAction("tree_pdf");
     act->setText(i18n("New &PDF Document"));
     act->setIcon(KIcon("packet_pdf"));
     act->setShortcut(tr("Alt+p"));
->>>>>>> 3209c2cd
     act->setToolTip(i18n("New PDF document"));
     act->setWhatsThis(i18n("Create a new PDF packet containing a copy of "
         "an external PDF document."));
@@ -328,10 +280,6 @@
     connect(act, SIGNAL(triggered()), this, SLOT(newScript()) );
     treeGeneralEditActions.append(act);
 
-<<<<<<< HEAD
-    act = new KAction(i18n("Form &Census"), "view_text", 0,
-        this, SLOT(newCensus()), actionCollection(), "tree_census");
-=======
     act = actionCollection()->addAction("tree_text");
     act->setText(i18n("New Te&xt"));
     act->setIcon(KIcon("packet_text"));
@@ -356,7 +304,6 @@
     act = actionCollection()->addAction("tree_census");
     act->setText(i18n("Form &Census"));
     act->setIcon(KIcon("view-list-text"));
->>>>>>> 3209c2cd
     act->setToolTip(i18n("Form a new census of triangulations"));
     act->setWhatsThis(i18n("Create a new census of 3-manifold "
         "triangulations according to some set of census constraints."));
@@ -403,35 +350,9 @@
     connect(act, SIGNAL(triggered()), this, SLOT(importIsoSig3()) );
     treeGeneralEditActions.append(act);
 
-<<<<<<< HEAD
-    act = new KAction(i18n("&Isomorphism Signature List (3-D)"), "signature", 0,
-        this, SLOT(importIsoSig3()), actionCollection(), "import_isosig3");
-    act->setToolTip(i18n("Import an isomorphism signature list "
-        "for 3-manifold triangulations"));
-    act->setWhatsThis(i18n("Import an external text file containing "
-        "isomorphism signatures for 3-manifold triangulations.  "
-        "For each isomorphism signature, "
-        "a new 3-manifold triangulation will be created in this packet tree."));
-    treeGeneralEditActions.append(act);
-
-    act = new KAction(i18n("&Isomorphism Signature List (4-D)"), "signature", 0,
-        this, SLOT(importIsoSig4()), actionCollection(), "import_isosig4");
-    act->setToolTip(i18n("Import an isomorphism signature list "
-        "for 4-manifold triangulations"));
-    act->setWhatsThis(i18n("Import an external text file containing "
-        "isomorphism signatures for 4-manifold triangulations.  "
-        "For each isomorphism signature, "
-        "a new 4-manifold triangulation will be created in this packet tree."));
-    treeGeneralEditActions.append(act);
-
-    act = new KAction(i18n("&Dehydrated Triangulation List"), "dehydrated", 0,
-        this, SLOT(importDehydration()), actionCollection(),
-        "import_dehydrated");
-=======
     act = actionCollection()->addAction("import_dehydrated");
     act->setText(i18n("&Dehydrated Triangulation List"));
     act->setIcon(KIcon("dehydrated"));
->>>>>>> 3209c2cd
     act->setToolTip(i18n("Import a dehydrated triangulation list"));
     act->setWhatsThis(i18n("Import an external text file containing "
         "dehydrated triangulation strings.  For each dehydration string, "
