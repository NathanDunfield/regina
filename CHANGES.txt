--- conflicted
+++ resolved
@@ -81,16 +81,13 @@
         Class NVertex:
             - Added buildLinkDetail(), which returns details of how triangles
               of the vertex link are embedded within individual tetrahedra.
-<<<<<<< HEAD
-    UTILITIES:
-        regmerge:
-            - New utility for merging several data files.
-=======
         Headers dimtraits.h, nfacetspec.h, ngenericisomorphism.{h,tcc}:
             - Moved from triangulation/ to generic/.  The old header locations
               are now deprecated.  They have been kept for backward
               compatibility, but simply include the new headers instead.
->>>>>>> 71fd1f31
+    UTILITIES:
+        regmerge:
+            - New utility for merging several data files.
 
 Version 4.94  [ 24 September, 2013 ]
 
