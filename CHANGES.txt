--- conflicted
+++ resolved
@@ -13,15 +13,12 @@
         - When we merge into master, update this file with what's new.
           Determine exactly what is new by looking at the diff.
     ENGINE:
-<<<<<<< HEAD
         Class NBinaryS4:
             - A standard embedding of the symmetric group on n letters
               into SO_{n-1}.
         Class NSVPolynomialRing:
             - A new class for a single-variable polynomial ring with
               NLargeInteger coefficients.
-=======
->>>>>>> 607d73ee
         Routine readIsoSigList():
             - Now supports both 3-manifold and 4-manifold triangulations.
     UTILITIES:
