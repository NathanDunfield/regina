
/**************************************************************************
 *                                                                        *
 *  Regina - A Normal Surface Theory Calculator                           *
 *  Test Suite                                                            *
 *                                                                        *
 *  Copyright (c) 1999-2013, Ben Burton                                   *
 *  For further details contact Ben Burton (bab@debian.org).              *
 *                                                                        *
 *  This program is free software; you can redistribute it and/or         *
 *  modify it under the terms of the GNU General Public License as        *
 *  published by the Free Software Foundation; either version 2 of the    *
 *  License, or (at your option) any later version.                       *
 *                                                                        *
 *  As an exception, when this program is distributed through (i) the     *
 *  App Store by Apple Inc.; (ii) the Mac App Store by Apple Inc.; or     *
 *  (iii) Google Play by Google Inc., then that store may impose any      *
 *  digital rights management, device limits and/or redistribution        *
 *  restrictions that are required by its terms of service.               *
 *                                                                        *
 *  This program is distributed in the hope that it will be useful, but   *
 *  WITHOUT ANY WARRANTY; without even the implied warranty of            *
 *  MERCHANTABILITY or FITNESS FOR A PARTICULAR PURPOSE.  See the GNU     *
 *  General Public License for more details.                              *
 *                                                                        *
 *  You should have received a copy of the GNU General Public             *
 *  License along with this program; if not, write to the Free            *
 *  Software Foundation, Inc., 51 Franklin St, Fifth Floor, Boston,       *
 *  MA 02110-1301, USA.                                                   *
 *                                                                        *
 **************************************************************************/

/* end stub */

#include "regina-config.h" // For EXCLUDE_SNAPPEA

#include <cctype>
#include <iostream>
#include <cppunit/Test.h>
#include <cppunit/TestResult.h>
#include <cppunit/TextTestProgressListener.h>
#include "testsuite/testparams.h"
#include "testsuite/algebra/testalgebra.h"
#include "testsuite/angle/testangle.h"
#include "testsuite/census/testcensus.h"
#include "testsuite/dim2/testdim2.h"
#include "testsuite/dim4/testdim4.h"
#include "testsuite/maths/testmaths.h"
#ifndef EXCLUDE_SNAPPEA
#include "testsuite/snappea/testsnappea.h"
#endif
#include "testsuite/subcomplex/testsubcomplex.h"
#include "testsuite/surfaces/testsurfaces.h"
#include "testsuite/triangulation/testtriangulation.h"
#include "testsuite/utilities/testutilities.h"

/**
 * Improves the readability of the test name "FIXTURE.TEST".
 */
std::string truncateFixture(const std::string& testName) {
    static const std::string genericFixturePrefix("ATestFixtureType.");
    static const unsigned genericFixtureLen(genericFixturePrefix.length());

    unsigned len = testName.length();

    // Remove the fixture type altogether if it's the generic type.
    if (len > genericFixtureLen)
        if (testName.substr(0, genericFixtureLen) == genericFixturePrefix)
            return testName.substr(genericFixtureLen, len - genericFixtureLen);

    // Otherwise prune any leading digits from the fixture name.
    unsigned pos = 0;
    while (pos < len && isdigit(testName[pos]))
        pos++;
    if (pos > 0 && pos < len)
        return testName.substr(pos, len - pos);

    // Otherwise don't modify anything.
    return testName;
}

/**
 * Used for outputting progress.
 */
class ReginaProgress : public CppUnit::TextTestProgressListener {
    private:
        bool failed;

    public:
        ReginaProgress() : TextTestProgressListener(), failed(false) {
        }

        virtual void startTest(CppUnit::Test* test) {
            std::cout << truncateFixture(test->getName()) << "... ";
            std::cout.flush();
            failed = false;
        }

        virtual void addFailure(const CppUnit::TestFailure&) {
            if (! failed) {
                std::cout << "FAILED." << std::endl;
                failed = true;
            }
        }

        virtual void endTest(CppUnit::Test*) {
            if (! failed)
                std::cout << "ok." << std::endl;
        }
};

/**
 * Runs the entire test suite, outputting progress and results.
 */
bool runAllTests() {
    std::cout << "Regina calculation engine test suite\n\n" << std::flush;
    checkTestParams();

    CppUnit::TextUi::TestRunner runner;
    ReginaProgress progress;

    /**
     * BEGIN REGINA TEST SUITES
     *
     * Individual test suites for various components of Regina should
     * be added below.
     */

    // Utilities:
    addBase64(runner);
    addNBitmask(runner);

    // Maths:
    addNInteger(runner);
    addNRational(runner);
    addNPerm3(runner);
    addNPerm4(runner);
    addNPerm5(runner);
    addNPrimes(runner);
    addNumberTheory(runner);
    addMatrixOps(runner);
    addPermConv(runner);
    addNSparseGrid(runner);

    // Algebra:
    addNBinaryA5(runner);
    addNBinaryS4(runner);
    // addNMVPolynomialRing(runner); <-- NMVPolynomialRing class not ready yet.
    addNSVPolynomialRing(runner);
<<<<<<< HEAD
=======

    // Algebra:
    addNGroupPresentation(runner);
>>>>>>> 2b3ceb65

    // Dim2Triangulation:
    addDim2Triangulation(runner);

    // Triangulation:
    addNTriangulation(runner);
    addElementaryMoves(runner);
    addConnectedSumDecomp(runner);
    addNIsomorphism(runner);
    addNHomologicalData(runner);

    // 4-manifold triangulations:
    addDim4Triangulation(runner);

    // Subcomplexes:
    addNStandardTriangulation(runner);

    // Surfaces:
    addNNormalSurfaceList(runner);
    addIncompressible(runner);

    // Angle structures:
    addNAngleStructureList(runner);

    // Census:
    addNCensus(runner);
    addNFacePairing(runner);
    addDim2Census(runner);
    addDim2EdgePairing(runner);
    addDim4Census(runner);
    addDim4FacetPairing(runner);

#ifndef EXCLUDE_SNAPPEA
    // SnapPea:
    addNSnapPeaTriangulation(runner);
#endif

    /**
     * END REGINA TEST SUITES
     */

    runner.eventManager().addListener(&progress);
    return runner.run("", false, true, false);
}

/**
 * The main function, if we're building a standalone program.
 */
#ifndef __NO_TESTSUITE_MAIN
int main(int argc, char* argv[]) {
    return (runAllTests() ? 0 : 1);
}
#endif
<|MERGE_RESOLUTION|>--- conflicted
+++ resolved
@@ -147,12 +147,9 @@
     addNBinaryS4(runner);
     // addNMVPolynomialRing(runner); <-- NMVPolynomialRing class not ready yet.
     addNSVPolynomialRing(runner);
-<<<<<<< HEAD
-=======
 
     // Algebra:
     addNGroupPresentation(runner);
->>>>>>> 2b3ceb65
 
     // Dim2Triangulation:
     addDim2Triangulation(runner);
