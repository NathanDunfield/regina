--- conflicted
+++ resolved
@@ -78,13 +78,8 @@
 b = t.tetrahedron(0)
 print a == b, a != b
 
-<<<<<<< HEAD
 print 'AbelianGroup:'
-t = NExampleTriangulation.lens(8,3)
-=======
-print 'NAbelianGroup:'
 t = Example3.lens(8,3)
->>>>>>> fcc86fd0
 a = t.homology()
 b = t.homology()
 print a == b, a != b
