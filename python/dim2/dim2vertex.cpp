
/**************************************************************************
 *                                                                        *
 *  Regina - A Normal Surface Theory Calculator                           *
 *  Python Interface                                                      *
 *                                                                        *
 *  Copyright (c) 1999-2014, Ben Burton                                   *
 *  For further details contact Ben Burton (bab@debian.org).              *
 *                                                                        *
 *  This program is free software; you can redistribute it and/or         *
 *  modify it under the terms of the GNU General Public License as        *
 *  published by the Free Software Foundation; either version 2 of the    *
 *  License, or (at your option) any later version.                       *
 *                                                                        *
 *  As an exception, when this program is distributed through (i) the     *
 *  App Store by Apple Inc.; (ii) the Mac App Store by Apple Inc.; or     *
 *  (iii) Google Play by Google Inc., then that store may impose any      *
 *  digital rights management, device limits and/or redistribution        *
 *  restrictions that are required by its terms of service.               *
 *                                                                        *
 *  This program is distributed in the hope that it will be useful, but   *
 *  WITHOUT ANY WARRANTY; without even the implied warranty of            *
 *  MERCHANTABILITY or FITNESS FOR A PARTICULAR PURPOSE.  See the GNU     *
 *  General Public License for more details.                              *
 *                                                                        *
 *  You should have received a copy of the GNU General Public             *
 *  License along with this program; if not, write to the Free            *
 *  Software Foundation, Inc., 51 Franklin St, Fifth Floor, Boston,       *
 *  MA 02110-1301, USA.                                                   *
 *                                                                        *
 **************************************************************************/

/* end stub */

#include "dim2/dim2boundarycomponent.h"
#include "dim2/dim2component.h"
#include "dim2/dim2triangle.h"
#include "dim2/dim2triangulation.h"
#include "dim2/dim2vertex.h"
#include "../globalarray.h"
<<<<<<< HEAD
#include "../helpers.h"
=======
#include "../safeheldtype.h"
#include <boost/python.hpp>
>>>>>>> 852df58c

using namespace boost::python;
using namespace regina::python;
using regina::Dim2Vertex;
using regina::Dim2VertexEmbedding;
using regina::Face;
using regina::FaceEmbedding;

namespace {
    boost::python::list Dim2Vertex_embeddings_list(const Dim2Vertex* v) {
        boost::python::list ans;
        for (auto& emb: *v)
            ans.append(emb);
        return ans;
    }
}

void addDim2Vertex() {
    class_<FaceEmbedding<2, 0>>("FaceEmbedding2_0",
            init<regina::Dim2Triangle*, int>())
        .def(init<const Dim2VertexEmbedding&>())
        .def("simplex", &Dim2VertexEmbedding::simplex,
            return_value_policy<reference_existing_object>())
        .def("getSimplex", &Dim2VertexEmbedding::getSimplex,
            return_value_policy<reference_existing_object>())
        .def("triangle", &Dim2VertexEmbedding::triangle,
            return_value_policy<reference_existing_object>())
        .def("getTriangle", &Dim2VertexEmbedding::getTriangle,
            return_value_policy<reference_existing_object>())
        .def("face", &Dim2VertexEmbedding::face)
        .def("getFace", &Dim2VertexEmbedding::getFace)
        .def("vertex", &Dim2VertexEmbedding::vertex)
        .def("getVertex", &Dim2VertexEmbedding::getVertex)
        .def("vertices", &Dim2VertexEmbedding::vertices)
        .def("getVertices", &Dim2VertexEmbedding::getVertices)
        .def("str", &Dim2VertexEmbedding::str)
        .def("toString", &Dim2VertexEmbedding::toString)
        .def("detail", &Dim2VertexEmbedding::detail)
        .def("toStringLong", &Dim2VertexEmbedding::toStringLong)
        .def("__str__", &Dim2VertexEmbedding::str)
        .def(regina::python::add_eq_operators())
    ;

    class_<Face<2, 0>, std::auto_ptr<Face<2, 0>>, boost::noncopyable>
            ("Face2_0", no_init)
        .def("index", &Dim2Vertex::index)
        .def("isValid", &Dim2Vertex::isValid)
        .def("isLinkOrientable", &Dim2Vertex::isLinkOrientable)
        .def("embeddings", Dim2Vertex_embeddings_list)
        .def("getEmbeddings", Dim2Vertex_embeddings_list)
        .def("embedding", &Dim2Vertex::embedding,
            return_internal_reference<>())
        .def("getEmbedding", &Dim2Vertex::getEmbedding,
            return_internal_reference<>())
        .def("front", &Dim2Vertex::front,
            return_internal_reference<>())
        .def("back", &Dim2Vertex::back,
            return_internal_reference<>())
        .def("triangulation", &Dim2Vertex::triangulation,
            return_value_policy<reference_existing_object>())
        .def("getTriangulation", &Dim2Vertex::getTriangulation,
<<<<<<< HEAD
            return_value_policy<reference_existing_object>())
        .def("component", &Dim2Vertex::component,
            return_value_policy<reference_existing_object>())
=======
            return_value_policy<to_held_type<> >())
>>>>>>> 852df58c
        .def("getComponent", &Dim2Vertex::getComponent,
            return_value_policy<reference_existing_object>())
        .def("boundaryComponent", &Dim2Vertex::boundaryComponent,
            return_value_policy<reference_existing_object>())
        .def("getBoundaryComponent", &Dim2Vertex::getBoundaryComponent,
            return_value_policy<reference_existing_object>())
        .def("degree", &Dim2Vertex::degree)
        .def("getDegree", &Dim2Vertex::getDegree)
        .def("isBoundary", &Dim2Vertex::isBoundary)
        .def("str", &Dim2Vertex::str)
        .def("toString", &Dim2Vertex::toString)
        .def("detail", &Dim2Vertex::detail)
        .def("toStringLong", &Dim2Vertex::toStringLong)
        .def("__str__", &Dim2Vertex::str)
        .def("ordering", &Dim2Vertex::ordering)
        .def("faceNumber", &Dim2Vertex::faceNumber)
        .def("containsVertex", &Dim2Vertex::containsVertex)
        .def(regina::python::add_eq_operators())
        .staticmethod("ordering")
        .staticmethod("faceNumber")
        .staticmethod("containsVertex")
    ;

    scope().attr("Dim2VertexEmbedding") = scope().attr("FaceEmbedding2_0");
    scope().attr("Dim2Vertex") = scope().attr("Face2_0");
}
<|MERGE_RESOLUTION|>--- conflicted
+++ resolved
@@ -38,12 +38,9 @@
 #include "dim2/dim2triangulation.h"
 #include "dim2/dim2vertex.h"
 #include "../globalarray.h"
-<<<<<<< HEAD
 #include "../helpers.h"
-=======
 #include "../safeheldtype.h"
 #include <boost/python.hpp>
->>>>>>> 852df58c
 
 using namespace boost::python;
 using namespace regina::python;
@@ -103,15 +100,11 @@
         .def("back", &Dim2Vertex::back,
             return_internal_reference<>())
         .def("triangulation", &Dim2Vertex::triangulation,
-            return_value_policy<reference_existing_object>())
+            return_value_policy<to_held_type<> >())
         .def("getTriangulation", &Dim2Vertex::getTriangulation,
-<<<<<<< HEAD
-            return_value_policy<reference_existing_object>())
+            return_value_policy<to_held_type<> >())
         .def("component", &Dim2Vertex::component,
             return_value_policy<reference_existing_object>())
-=======
-            return_value_policy<to_held_type<> >())
->>>>>>> 852df58c
         .def("getComponent", &Dim2Vertex::getComponent,
             return_value_policy<reference_existing_object>())
         .def("boundaryComponent", &Dim2Vertex::boundaryComponent,
