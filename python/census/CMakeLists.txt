# census

# Files to compile
SET ( FILES
  dim2census
<<<<<<< HEAD
  dim2edgepairing
  dim4facetpairing
=======
>>>>>>> cf0f56b7
  ncensus
  nfacepairing
  ngluingpermsearcher
  pycensus
  )

# Prepend folder name
FOREACH ( SOURCE_FILE ${FILES} )
  SET ( SOURCES ${SOURCES} census/${SOURCE_FILE})
ENDFOREACH(SOURCE_FILE)
SET(SOURCES ${SOURCES} PARENT_SCOPE)<|MERGE_RESOLUTION|>--- conflicted
+++ resolved
@@ -3,11 +3,6 @@
 # Files to compile
 SET ( FILES
   dim2census
-<<<<<<< HEAD
-  dim2edgepairing
-  dim4facetpairing
-=======
->>>>>>> cf0f56b7
   ncensus
   nfacepairing
   ngluingpermsearcher
