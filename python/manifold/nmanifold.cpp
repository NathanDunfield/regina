--- conflicted
+++ resolved
@@ -36,11 +36,8 @@
 #include "algebra/nabeliangroup.h"
 #include "manifold/nmanifold.h"
 #include "triangulation/ntriangulation.h"
-<<<<<<< HEAD
 #include "../helpers.h"
-=======
 #include "../safeheldtype.h"
->>>>>>> 852df58c
 
 using namespace boost::python;
 using namespace regina::python;
@@ -68,15 +65,11 @@
         .def("structure", &NManifold::structure)
         .def("getStructure", &NManifold::getStructure)
         .def("construct", &NManifold::construct,
-<<<<<<< HEAD
-            return_value_policy<manage_new_object>())
+            return_value_policy<to_held_type<> >())
         .def("homology", &NManifold::homology,
             return_value_policy<manage_new_object>())
         .def("homologyH1", &NManifold::homologyH1,
             return_value_policy<manage_new_object>())
-=======
-            return_value_policy<to_held_type<> >())
->>>>>>> 852df58c
         .def("getHomologyH1", &NManifold::getHomologyH1,
             return_value_policy<manage_new_object>())
         .def("isHyperbolic", &NManifold::isHyperbolic)
