--- conflicted
+++ resolved
@@ -34,13 +34,10 @@
 
 #include "maths/nmatrixint.h"
 #include "snappea/nsnappeatriangulation.h"
-<<<<<<< HEAD
 #include "../helpers.h"
-=======
 #include "../safeheldtype.h"
 
 #include <boost/python.hpp>
->>>>>>> 852df58c
 
 using namespace boost::python;
 using namespace regina::python;
@@ -170,14 +167,9 @@
         .value("no_solution", NSnapPeaTriangulation::no_solution)
     ;
 
-<<<<<<< HEAD
     s.attr("typeID") = regina::PACKET_SNAPPEATRIANGULATION;
     s.attr("packetType") = regina::PACKET_SNAPPEATRIANGULATION;
 
-    implicitly_convertible<std::auto_ptr<NSnapPeaTriangulation>,
-        std::auto_ptr<regina::NTriangulation> >();
-=======
     implicitly_convertible<SafeHeldType<NSnapPeaTriangulation>,
         SafeHeldType<regina::NTriangulation> >();
->>>>>>> 852df58c
 }
