--- conflicted
+++ resolved
@@ -40,12 +40,9 @@
 #include "triangulation/ntriangulation.h"
 #include "triangulation/nvertex.h"
 #include "../globalarray.h"
-<<<<<<< HEAD
 #include "../helpers.h"
+#include "../safeheldtype.h"
 #include "../generic/facehelper.h"
-=======
-#include "../safeheldtype.h"
->>>>>>> 852df58c
 
 using namespace boost::python;
 using namespace regina::python;
@@ -94,7 +91,6 @@
         .def(regina::python::add_eq_operators())
     ;
 
-<<<<<<< HEAD
     {
         scope s = class_<Face<3, 1>, std::auto_ptr<Face<3, 1>>,
                 boost::noncopyable>("Face3_1", no_init)
@@ -110,9 +106,9 @@
             .def("back", &NEdge::back,
                 return_internal_reference<>())
             .def("triangulation", &NEdge::triangulation,
-                return_value_policy<reference_existing_object>())
+                return_value_policy<to_held_type<> >())
             .def("getTriangulation", &NEdge::getTriangulation,
-                return_value_policy<reference_existing_object>())
+                return_value_policy<to_held_type<> >())
             .def("component", &NEdge::component,
                 return_value_policy<reference_existing_object>())
             .def("getComponent", &NEdge::getComponent,
@@ -153,32 +149,6 @@
         s.attr("edgeNumber") = &NEdge_edgeNumber;
         s.attr("edgeVertex") = &NEdge_edgeVertex;
     }
-=======
-    scope s = class_<NEdge, std::auto_ptr<NEdge>, boost::noncopyable>
-            ("NEdge", no_init)
-        .def("index", &NEdge::index)
-        .def("getEmbeddings", edge_getEmbeddings_list)
-        .def("getNumberOfEmbeddings", &NEdge::getNumberOfEmbeddings)
-        .def("getEmbedding", &NEdge::getEmbedding,
-            return_internal_reference<>())
-        .def("getTriangulation", &NEdge::getTriangulation,
-            return_value_policy<to_held_type<> >())
-        .def("getComponent", &NEdge::getComponent,
-            return_value_policy<reference_existing_object>())
-        .def("getBoundaryComponent", &NEdge::getBoundaryComponent,
-            return_value_policy<reference_existing_object>())
-        .def("getVertex", &NEdge::getVertex,
-            return_value_policy<reference_existing_object>())
-        .def("getDegree", &NEdge::getDegree)
-        .def("isBoundary", &NEdge::isBoundary)
-        .def("isValid", &NEdge::isValid)
-        .def("str", &NEdge::str)
-        .def("toString", &NEdge::toString)
-        .def("detail", &NEdge::detail)
-        .def("toStringLong", &NEdge::toStringLong)
-        .def("__str__", &NEdge::str)
-    ;
->>>>>>> 852df58c
 
     scope().attr("NEdgeEmbedding") = scope().attr("FaceEmbedding3_1");
     scope().attr("NEdge") = scope().attr("Face3_1");
