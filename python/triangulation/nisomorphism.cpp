
/**************************************************************************
 *                                                                        *
 *  Regina - A Normal Surface Theory Calculator                           *
 *  Python Interface                                                      *
 *                                                                        *
 *  Copyright (c) 1999-2014, Ben Burton                                   *
 *  For further details contact Ben Burton (bab@debian.org).              *
 *                                                                        *
 *  This program is free software; you can redistribute it and/or         *
 *  modify it under the terms of the GNU General Public License as        *
 *  published by the Free Software Foundation; either version 2 of the    *
 *  License, or (at your option) any later version.                       *
 *                                                                        *
 *  As an exception, when this program is distributed through (i) the     *
 *  App Store by Apple Inc.; (ii) the Mac App Store by Apple Inc.; or     *
 *  (iii) Google Play by Google Inc., then that store may impose any      *
 *  digital rights management, device limits and/or redistribution        *
 *  restrictions that are required by its terms of service.               *
 *                                                                        *
 *  This program is distributed in the hope that it will be useful, but   *
 *  WITHOUT ANY WARRANTY; without even the implied warranty of            *
 *  MERCHANTABILITY or FITNESS FOR A PARTICULAR PURPOSE.  See the GNU     *
 *  General Public License for more details.                              *
 *                                                                        *
 *  You should have received a copy of the GNU General Public             *
 *  License along with this program; if not, write to the Free            *
 *  Software Foundation, Inc., 51 Franklin St, Fifth Floor, Boston,       *
 *  MA 02110-1301, USA.                                                   *
 *                                                                        *
 **************************************************************************/

/* end stub */

#include <boost/python.hpp>
#include "triangulation/nisomorphism.h"
#include "triangulation/ntriangulation.h"
#include "../helpers.h"

using namespace boost::python;
using regina::Isomorphism;
using regina::NIsomorphism;

namespace {
    int (NIsomorphism::*simpImage_const)(unsigned) const =
        &NIsomorphism::simpImage;
    regina::NPerm4 (NIsomorphism::*facetPerm_const)(unsigned) const =
        &NIsomorphism::facetPerm;

    regina::NTetFace iso_getItem(const NIsomorphism& iso,
            const regina::NTetFace& f) {
        return iso[f];
    }
}

void addNIsomorphism() {
<<<<<<< HEAD
    class_<NIsomorphism, std::auto_ptr<NIsomorphism>, boost::noncopyable>
            ("NIsomorphism", init<const NIsomorphism&>())
        .def(self * self)
=======
    class_<Isomorphism<3>, std::auto_ptr<Isomorphism<3>>, boost::noncopyable>
            ("Isomorphism3", init<const NIsomorphism&>())
        .def("size", &NIsomorphism::size)
>>>>>>> fa3631ef
        .def("getSourceSimplices", &NIsomorphism::getSourceSimplices)
        .def("getSourceTetrahedra", &NIsomorphism::getSourceTetrahedra)
        .def("simpImage", simpImage_const)
        .def("tetImage", simpImage_const)
        .def("facetPerm", facetPerm_const)
        .def("facePerm", facetPerm_const)
        .def("__getitem__", iso_getItem)
        .def("isIdentity", &NIsomorphism::isIdentity)
        .def("apply", &NIsomorphism::apply,
            return_value_policy<manage_new_object>())
        .def("applyInPlace", &NIsomorphism::applyInPlace)
        .def("random", &NIsomorphism::random,
            return_value_policy<manage_new_object>())
        .def("identity", &NIsomorphism::identity,
            return_value_policy<manage_new_object>())
        .def("str", &NIsomorphism::str)
        .def("toString", &NIsomorphism::toString)
        .def("detail", &NIsomorphism::detail)
        .def("toStringLong", &NIsomorphism::toStringLong)
        .def("__str__", &NIsomorphism::str)
        .def(regina::python::add_eq_operators())
        .staticmethod("random")
        .staticmethod("identity")
    ;

    scope().attr("NIsomorphism") = scope().attr("Isomorphism3");
}
<|MERGE_RESOLUTION|>--- conflicted
+++ resolved
@@ -54,15 +54,9 @@
 }
 
 void addNIsomorphism() {
-<<<<<<< HEAD
-    class_<NIsomorphism, std::auto_ptr<NIsomorphism>, boost::noncopyable>
-            ("NIsomorphism", init<const NIsomorphism&>())
-        .def(self * self)
-=======
     class_<Isomorphism<3>, std::auto_ptr<Isomorphism<3>>, boost::noncopyable>
             ("Isomorphism3", init<const NIsomorphism&>())
         .def("size", &NIsomorphism::size)
->>>>>>> fa3631ef
         .def("getSourceSimplices", &NIsomorphism::getSourceSimplices)
         .def("getSourceTetrahedra", &NIsomorphism::getSourceTetrahedra)
         .def("simpImage", simpImage_const)
