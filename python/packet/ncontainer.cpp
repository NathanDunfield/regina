
/**************************************************************************
 *                                                                        *
 *  Regina - A Normal Surface Theory Calculator                           *
 *  Python Interface                                                      *
 *                                                                        *
 *  Copyright (c) 1999-2014, Ben Burton                                   *
 *  For further details contact Ben Burton (bab@debian.org).              *
 *                                                                        *
 *  This program is free software; you can redistribute it and/or         *
 *  modify it under the terms of the GNU General Public License as        *
 *  published by the Free Software Foundation; either version 2 of the    *
 *  License, or (at your option) any later version.                       *
 *                                                                        *
 *  As an exception, when this program is distributed through (i) the     *
 *  App Store by Apple Inc.; (ii) the Mac App Store by Apple Inc.; or     *
 *  (iii) Google Play by Google Inc., then that store may impose any      *
 *  digital rights management, device limits and/or redistribution        *
 *  restrictions that are required by its terms of service.               *
 *                                                                        *
 *  This program is distributed in the hope that it will be useful, but   *
 *  WITHOUT ANY WARRANTY; without even the implied warranty of            *
 *  MERCHANTABILITY or FITNESS FOR A PARTICULAR PURPOSE.  See the GNU     *
 *  General Public License for more details.                              *
 *                                                                        *
 *  You should have received a copy of the GNU General Public             *
 *  License along with this program; if not, write to the Free            *
 *  Software Foundation, Inc., 51 Franklin St, Fifth Floor, Boston,       *
 *  MA 02110-1301, USA.                                                   *
 *                                                                        *
 **************************************************************************/

/* end stub */


#include "packet/ncontainer.h"
#include "../semiweakheldtype.h"

// Held type must be declared before boost/python.hpp
#include <boost/python.hpp>

using namespace boost::python;
using regina::python::SemiWeakHeldType;
using regina::NContainer;

void addNContainer() {
    class_<
        NContainer, bases<regina::NPacket>, SemiWeakHeldType<NContainer>,
        boost::noncopyable>(
            "NContainer", init<>())
<<<<<<< HEAD
        .def(init<const std::string&>())
    ;

    s.attr("packetType") = regina::PacketType(NContainer::packetType);
=======
        .attr("packetType") = regina::PacketType(NContainer::packetType);
>>>>>>> acc29bfc

    implicitly_convertible<SemiWeakHeldType<NContainer>,
			   SemiWeakHeldType<regina::NPacket> >();
}
<|MERGE_RESOLUTION|>--- conflicted
+++ resolved
@@ -48,15 +48,11 @@
         NContainer, bases<regina::NPacket>, SemiWeakHeldType<NContainer>,
         boost::noncopyable>(
             "NContainer", init<>())
-<<<<<<< HEAD
         .def(init<const std::string&>())
     ;
 
     s.attr("packetType") = regina::PacketType(NContainer::packetType);
-=======
-        .attr("packetType") = regina::PacketType(NContainer::packetType);
->>>>>>> acc29bfc
 
     implicitly_convertible<SemiWeakHeldType<NContainer>,
-			   SemiWeakHeldType<regina::NPacket> >();
+                           SemiWeakHeldType<regina::NPacket>>();
 }
