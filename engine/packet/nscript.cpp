
/**************************************************************************
 *                                                                        *
 *  Regina - A Normal Surface Theory Calculator                           *
 *  Computational Engine                                                  *
 *                                                                        *
 *  Copyright (c) 1999-2013, Ben Burton                                   *
 *  For further details contact Ben Burton (bab@debian.org).              *
 *                                                                        *
 *  This program is free software; you can redistribute it and/or         *
 *  modify it under the terms of the GNU General Public License as        *
 *  published by the Free Software Foundation; either version 2 of the    *
 *  License, or (at your option) any later version.                       *
 *                                                                        *
 *  As an exception, when this program is distributed through (i) the     *
 *  App Store by Apple Inc.; (ii) the Mac App Store by Apple Inc.; or     *
 *  (iii) Google Play by Google Inc., then that store may impose any      *
 *  digital rights management, device limits and/or redistribution        *
 *  restrictions that are required by its terms of service.               *
 *                                                                        *
 *  This program is distributed in the hope that it will be useful, but   *
 *  WITHOUT ANY WARRANTY; without even the implied warranty of            *
 *  MERCHANTABILITY or FITNESS FOR A PARTICULAR PURPOSE.  See the GNU     *
 *  General Public License for more details.                              *
 *                                                                        *
 *  You should have received a copy of the GNU General Public             *
 *  License along with this program; if not, write to the Free            *
 *  Software Foundation, Inc., 51 Franklin St, Fifth Floor, Boston,       *
 *  MA 02110-1301, USA.                                                   *
 *                                                                        *
 **************************************************************************/

/* end stub */

#include <iterator>
#include "packet/nscript.h"
#include "utilities/xmlutils.h"

#define PROP_VARIABLE 1

namespace regina {

const std::string& NScript::getVariableName(unsigned long index) const {
    std::map<std::string, NPacket*>::const_iterator it = variables.begin();
    advance(it, index);
    return (*it).first;
}

NPacket* NScript::getVariableValue(unsigned long index) const {
    std::map<std::string, NPacket*>::const_iterator it = variables.begin();
    advance(it, index);
    return (*it).second;
}

NPacket* NScript::getVariableValue(const std::string& name) const {
    std::map<std::string, NPacket*>::const_iterator it = variables.find(name);
    if (it == variables.end())
        return 0;
    return (*it).second;
}

long NScript::getVariableIndex(const std::string& name) const {
    std::map<std::string, NPacket*>::const_iterator it = variables.find(name);
    if (it == variables.end())
        return -1;
    return distance(variables.begin(), it);
}

// Note: ryan converted "it" in setVariableName to a regular iterator.
//       gcc complained about it being a const_iterator.
void NScript::setVariableName(unsigned long index, const std::string& name) {
    std::map<std::string, NPacket*>::iterator it = variables.begin();
<<<<<<< HEAD
    advance(it, index); 
=======
    advance(it, index);
>>>>>>> 89fc5521

    if (name == it->first)
        return;

    ChangeEventSpan span(this);

    NPacket* value = it->second;
    variables.erase(it);
    variables.insert(std::make_pair(name, value));
}

void NScript::setVariableValue(unsigned long index, NPacket* value) {
    std::map<std::string, NPacket*>::iterator it = variables.begin();
    advance(it, index);

    if (it->second == value)
        return;

    ChangeEventSpan span(this);

    if (it->second)
        it->second->unlisten(this);
    it->second = value;
    if (it->second)
        it->second->listen(this);
}

void NScript::removeVariable(const std::string& name) {
    std::map<std::string, NPacket*>::iterator it = variables.find(name);
    if (it == variables.end())
        return;

    if (it->second)
        it->second->unlisten(this);

    ChangeEventSpan span(this);
    variables.erase(it);
}

void NScript::removeVariable(unsigned long index) {
    std::map<std::string, NPacket*>::iterator it = variables.begin();
    advance(it, index);

    if (it->second)
        it->second->unlisten(this);

    ChangeEventSpan span(this);
    variables.erase(it);
}

void NScript::writeTextLong(std::ostream& o) const {
    if (variables.empty())
        o << "No variables.\n";
    else {
        for (std::map<std::string, NPacket*>::const_iterator vit =
                variables.begin(); vit != variables.end(); vit++) {
            o << "Variable: " << vit->first << " = ";
            if (vit->second)
                o << vit->second->getPacketLabel() << '\n';
            else
                o << "(null)" << '\n';
        }
    }
    o << '\n' << text;
}

NPacket* NScript::internalClonePacket(NPacket*) const {
    NScript* ans = new NScript();
    ans->text = text;
    ans->variables = variables;
    return ans;
}

void NScript::writeXMLPacketData(std::ostream& out) const {
    using regina::xml::xmlEncodeSpecialChars;

    for (std::map<std::string, NPacket*>::const_iterator vit =
            variables.begin(); vit != variables.end(); vit++) {
        out << "  <var name=\"" << xmlEncodeSpecialChars((*vit).first)
            << "\" valueid=\"";
        if (vit->second)
            out << vit->second->internalID();
        out << "\" value=\"";
        if (vit->second)
            out << xmlEncodeSpecialChars(vit->second->getPacketLabel());
        out << "\"/>\n";
    }

    out << "  <text>" << xmlEncodeSpecialChars(text) << "</text>\n";
}

void NScript::packetWasRenamed(NPacket*) {
    // We assume that the packet that was renamed is one of the
    // variables for this packet.
    // There is nothing to update here; just fire the update.
    ChangeEventSpan span(this);
}

void NScript::packetToBeDestroyed(NPacket* packet) {
    // We know the script will change, because one of our variables is
    // listening on this packet.
    ChangeEventSpan span(this);
    for (std::map<std::string, NPacket*>::iterator vit =
            variables.begin(); vit != variables.end(); vit++)
        if (vit->second == packet)
            vit->second = 0;
}

} // namespace regina
<|MERGE_RESOLUTION|>--- conflicted
+++ resolved
@@ -66,15 +66,9 @@
     return distance(variables.begin(), it);
 }
 
-// Note: ryan converted "it" in setVariableName to a regular iterator.
-//       gcc complained about it being a const_iterator.
 void NScript::setVariableName(unsigned long index, const std::string& name) {
     std::map<std::string, NPacket*>::iterator it = variables.begin();
-<<<<<<< HEAD
-    advance(it, index); 
-=======
     advance(it, index);
->>>>>>> 89fc5521
 
     if (name == it->first)
         return;
