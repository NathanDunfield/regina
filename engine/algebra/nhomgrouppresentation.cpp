
/**************************************************************************
 *                                                                        *
 *  Regina - A Normal Surface Theory Calculator                           *
 *  Computational Engine                                                  *
 *                                                                        *
 *  Copyright (c) 1999-2013, Ben Burton                                   *
 *  For further details contact Ben Burton (bab@debian.org).              *
 *                                                                        *
 *  This program is free software; you can redistribute it and/or         *
 *  modify it under the terms of the GNU General Public License as        *
 *  published by the Free Software Foundation; either version 2 of the    *
 *  License, or (at your option) any later version.                       *
 *                                                                        *
 *  As an exception, when this program is distributed through (i) the     *
 *  App Store by Apple Inc.; (ii) the Mac App Store by Apple Inc.; or     *
 *  (iii) Google Play by Google Inc., then that store may impose any      *
 *  digital rights management, device limits and/or redistribution        *
 *  restrictions that are required by its terms of service.               *
 *                                                                        *
 *  This program is distributed in the hope that it will be useful, but   *
 *  WITHOUT ANY WARRANTY; without even the implied warranty of            *
 *  MERCHANTABILITY or FITNESS FOR A PARTICULAR PURPOSE.  See the GNU     *
 *  General Public License for more details.                              *
 *                                                                        *
 *  You should have received a copy of the GNU General Public             *
 *  License along with this program; if not, write to the Free            *
 *  Software Foundation, Inc., 51 Franklin St, Fifth Floor, Boston,       *
 *  MA 02110-1301, USA.                                                   *
 *                                                                        *
 **************************************************************************/

/* end stub */

#include <iterator>
#include <sstream>
#include "algebra/ngrouppresentation.h"
#include "algebra/nhomgrouppresentation.h"
#include "maths/numbertheory.h"
#include "utilities/boostutils.h"
#include "utilities/stlutils.h"

namespace regina {

NHomGroupPresentation::NHomGroupPresentation(
            const NGroupPresentation& groupForIdentity) :
        domain_(new NGroupPresentation(groupForIdentity)), 
        range_(new NGroupPresentation(groupForIdentity)),
        map_(groupForIdentity.getNumberOfGenerators()),
        map2_(groupForIdentity.getNumberOfGenerators()) {
    for (unsigned long i=0; i<map_.size(); i++) {
        map_[i] = new NGroupExpression();
        map2_[i] = new NGroupExpression();
        map_[i]->addTermFirst(i, 1);
        map2_[i]->addTermFirst(i,1);
    }
}

NGroupExpression NHomGroupPresentation::evaluate(
                        const NGroupExpression &arg) const
 { // evaluate at arg
   NGroupExpression retval(arg); 
   unsigned long N( range_->getNumberOfGenerators() );
   for (unsigned long i=0; i<retval.getNumberOfTerms(); i++)
       retval.getTerm(i).generator += N; 
   for (unsigned long i=0; i<map_.size(); i++)
       retval.substitute( N+i, *map_[i] );
   return retval; 
 }

NGroupExpression NHomGroupPresentation::invEvaluate(
                    const NGroupExpression &arg) const
{
   NGroupExpression retval(arg); 
   unsigned long N( domain_->getNumberOfGenerators() );
   for (unsigned long i=0; i<retval.getNumberOfTerms(); i++)
       retval.getTerm(i).generator += N; 
<<<<<<< HEAD
   for (unsigned long i=0; i<map_.size(); i++)
=======
   for (unsigned long i=0; i<map2_.size(); i++)
>>>>>>> 114bcee5
       retval.substitute( N+i, *map2_[i] );
   return retval; 

}

std::auto_ptr< NHomMarkedAbelianGroup > 
    NHomGroupPresentation::markedAbelianisation() const
{
 std::auto_ptr<NMarkedAbelianGroup> DOM( domain_->markedAbelianisation() );
 std::auto_ptr<NMarkedAbelianGroup> RAN( range_->markedAbelianisation() );
 NMatrixInt ccMat( RAN->getRankCC(), DOM->getRankCC() );
 for (unsigned long j=0; j<ccMat.columns(); j++)
  {
   NGroupExpression COLj( evaluate(j) );
   for (unsigned long i=0; i<COLj.getNumberOfTerms(); i++)
    ccMat.entry( COLj.getGenerator(i), j ) += COLj.getExponent(i);
  }
 return std::auto_ptr<NHomMarkedAbelianGroup>( 
        new NHomMarkedAbelianGroup( *DOM, *RAN, ccMat ) );
}

void NHomGroupPresentation::writeTextShort(std::ostream& out) const {
    if (map2_.size() == range_->getNumberOfGenerators())
     out << "Isomorphism from ";
    else
     out << "Homomorphism from ";
    domain_->writeTextShort(out);
    out << " to ";
    range_->writeTextShort(out);
}

void NHomGroupPresentation::writeTextLong(std::ostream& out) const
{
    if (map2_.size() == range_->getNumberOfGenerators())
     out << "Isomorphism with ";
    else
     out << "Homomorphism with ";
    out<<"domain ";
    domain_->writeTextCompact(out);
    out<<std::endl;

    out<<"map[";
    for (unsigned long i=0; i<domain_->getNumberOfGenerators(); i++) {
        if (i!=0)
            out<<", ";
        out<<"g"<<i<<" --> "; 
        map_[i]->writeTextShort(out);
    }
    out<<"]";

    out<<"range ";
    range_->writeTextCompact(out);
    out<<std::endl;
}

bool NHomGroupPresentation::smallCancellation()
{
 std::auto_ptr<regina::NHomGroupPresentation> rangeMap =
    range_->smallCancellationDetail();
 std::auto_ptr<regina::NHomGroupPresentation> domainMap =
    domain_->smallCancellationDetail();
 if (! domainMap.get())
    domainMap.reset(new NHomGroupPresentation(*domain_));
 if (! rangeMap.get())
    rangeMap.reset(new NHomGroupPresentation(*range_));
 NGroupPresentation *oldDom(domainMap->domain_), *oldRan(rangeMap->domain_), 
                    *newDom(domain_), *newRan(range_);
 domain_ = oldDom; range_ = oldRan;// we need to call this->evaluate but our map
 bool retval = rangeMap.get() || domainMap.get();
 std::vector< NGroupExpression > newMap( newDom->getNumberOfGenerators() );
 for (unsigned long i=0; i<newMap.size(); i++)
  newMap[i].addTermsLast( rangeMap->evaluate( 
    evaluate( domainMap->invEvaluate(i) ) ) );
 std::vector< NGroupExpression > newInvMap;
 if (map2_.size() > 0) newInvMap.resize( newRan->getNumberOfGenerators() );
 for (unsigned long i=0; i<newInvMap.size(); i++)
   newInvMap[i].addTermsLast( domainMap->evaluate( 
     invEvaluate( rangeMap->invEvaluate(i) ) ) );
 domain_ = newDom; range_ = newRan;
 for (unsigned long i=0; i<map_.size(); i++) delete map_[i];
 for (unsigned long i=0; i<map2_.size(); i++) delete map2_[i];
 map_.resize( newMap.size() );
 map2_.resize( newInvMap.size() );

 for (unsigned long i=0; i<map_.size(); i++) 
       {
        map_[i] = new NGroupExpression(newMap[i]);
        range_->simplifyWord(*map_[i]);
       }
 for (unsigned long i=0; i<map2_.size(); i++)
       {
        map2_[i] = new NGroupExpression(newInvMap[i]);
        domain_->simplifyWord(*map2_[i]);
       }

 return retval;
}
<<<<<<< HEAD

std::auto_ptr<NHomGroupPresentation> NHomGroupPresentation::composeWith(
            const NHomGroupPresentation& input) const
{
 std::vector<NGroupExpression> evalVec(input.domain_->getNumberOfGenerators());
 for (unsigned long i=0; i<evalVec.size(); i++)
  evalVec[i] = evaluate( input.evaluate(i) );
 if ( (map2_.size()==0) || (input.map2_.size()==0) )
  return std::auto_ptr<NHomGroupPresentation>(new NHomGroupPresentation(
    *input.domain_, *range_, evalVec) );
 else 
  {
    std::vector<NGroupExpression> invVec( range_->getNumberOfGenerators());
    for (unsigned long i=0; i<invVec.size(); i++)
     invVec[i] = input.invEvaluate( invEvaluate(i) );
    return std::auto_ptr<NHomGroupPresentation>(new NHomGroupPresentation(
        *input.domain_, *range_, evalVec, invVec ) );
  }
}


=======

std::auto_ptr<NHomGroupPresentation> NHomGroupPresentation::composeWith(
            const NHomGroupPresentation& input) const
{
 std::vector<NGroupExpression> evalVec(input.domain_->getNumberOfGenerators());
 for (unsigned long i=0; i<evalVec.size(); i++)
  evalVec[i] = evaluate( input.evaluate(i) );
 if ( (map2_.size()==0) || (input.map2_.size()==0) )
  return std::auto_ptr<NHomGroupPresentation>(new NHomGroupPresentation(
    *input.domain_, *range_, evalVec) );
 else 
  {
    std::vector<NGroupExpression> invVec( range_->getNumberOfGenerators());
    for (unsigned long i=0; i<invVec.size(); i++)
     invVec[i] = input.invEvaluate( invEvaluate(i) );
    return std::auto_ptr<NHomGroupPresentation>(new NHomGroupPresentation(
        *input.domain_, *range_, evalVec, invVec ) );
  }
}


>>>>>>> 114bcee5

bool NHomGroupPresentation::intelligentNielsen()
{ // modelled on intelligentSimplify
 std::auto_ptr<regina::NHomGroupPresentation> rangeMap =
    range_->intelligentNielsenDetail();
 std::auto_ptr<regina::NHomGroupPresentation> domainMap =
    domain_->intelligentNielsenDetail();
 if (! domainMap.get())
    domainMap.reset(new NHomGroupPresentation(*domain_));
 if (! rangeMap.get())
    rangeMap.reset(new NHomGroupPresentation(*range_));
 NGroupPresentation *oldDom(domainMap->domain_), *oldRan(rangeMap->domain_), 
                    *newDom(domain_), *newRan(range_);
 domain_ = oldDom; range_ = oldRan;// we need to call this->evaluate but our map
 bool retval = rangeMap.get() || domainMap.get();
 std::vector< NGroupExpression > newMap( newDom->getNumberOfGenerators() );
 for (unsigned long i=0; i<newMap.size(); i++)
  newMap[i].addTermsLast( rangeMap->evaluate( 
     evaluate( domainMap->invEvaluate(i) ) ) );
 std::vector< NGroupExpression > newInvMap;
 if (map2_.size() > 0) newInvMap.resize( newRan->getNumberOfGenerators() );
 for (unsigned long i=0; i<newInvMap.size(); i++)
   newInvMap[i].addTermsLast( domainMap->evaluate( invEvaluate( 
      rangeMap->invEvaluate(i) ) ) );
 domain_ = newDom; range_ = newRan;
 for (unsigned long i=0; i<map_.size(); i++) delete map_[i];
 for (unsigned long i=0; i<map2_.size(); i++) delete map2_[i];
 map_.resize( newMap.size() );
 map2_.resize( newInvMap.size() );

 for (unsigned long i=0; i<map_.size(); i++) 
       {
        map_[i] = new NGroupExpression(newMap[i]);
        range_->simplifyWord(*map_[i]);
       }
 for (unsigned long i=0; i<map2_.size(); i++)
       {
        map2_[i] = new NGroupExpression(newInvMap[i]);
        domain_->simplifyWord(*map2_[i]);
       }

 return retval;
}

bool NHomGroupPresentation::intelligentSimplify()
{
 // step 1: simplify presentation of domain and range 
 std::auto_ptr<regina::NHomGroupPresentation> rangeMap =
    range_->intelligentSimplifyDetail();
 std::auto_ptr<regina::NHomGroupPresentation> domainMap =
    domain_->intelligentSimplifyDetail();
 // build identity maps if either of the above is null.
 if (! domainMap.get())
    domainMap.reset(new NHomGroupPresentation(*domain_));
 if (! rangeMap.get())
    rangeMap.reset(new NHomGroupPresentation(*range_));

 NGroupPresentation *oldDom(domainMap->domain_), *oldRan(rangeMap->domain_), 
                    *newDom(domain_), *newRan(range_);

 domain_ = oldDom; range_ = oldRan;// we need to call this->evaluate but our map
 
 // step 2: compute rangeMap*(*oldthis)*domainMap.inverse()
 //         and replace "map" appropriately.  Simplify the words in the range.
 //         Do the same for the inverse map if we have one.
 bool retval = rangeMap.get() || domainMap.get();
 std::vector< NGroupExpression > newMap( newDom->getNumberOfGenerators() );
 for (unsigned long i=0; i<newMap.size(); i++)
  newMap[i].addTermsLast( rangeMap->evaluate( 
     evaluate( domainMap->invEvaluate(i) ) ) );
 std::vector< NGroupExpression > newInvMap;
 if (map2_.size() > 0) newInvMap.resize( newRan->getNumberOfGenerators() );
 for (unsigned long i=0; i<newInvMap.size(); i++)
   newInvMap[i].addTermsLast( domainMap->evaluate( 
      invEvaluate( rangeMap->invEvaluate(i) ) ) );
 domain_ = newDom; range_ = newRan;

 // step 3: rewrite this map, and simplify
 for (unsigned long i=0; i<map_.size(); i++) delete map_[i];
 for (unsigned long i=0; i<map2_.size(); i++) delete map2_[i];
 map_.resize( newMap.size() );
 map2_.resize( newInvMap.size() );

 for (unsigned long i=0; i<map_.size(); i++) 
       {
        map_[i] = new NGroupExpression(newMap[i]);
        range_->simplifyWord(*map_[i]);
       }
 for (unsigned long i=0; i<map2_.size(); i++)
       {
        map2_[i] = new NGroupExpression(newInvMap[i]);
        domain_->simplifyWord(*map2_[i]);
       }

 return retval;
}


} // namespace regina
<|MERGE_RESOLUTION|>--- conflicted
+++ resolved
@@ -75,11 +75,7 @@
    unsigned long N( domain_->getNumberOfGenerators() );
    for (unsigned long i=0; i<retval.getNumberOfTerms(); i++)
        retval.getTerm(i).generator += N; 
-<<<<<<< HEAD
-   for (unsigned long i=0; i<map_.size(); i++)
-=======
    for (unsigned long i=0; i<map2_.size(); i++)
->>>>>>> 114bcee5
        retval.substitute( N+i, *map2_[i] );
    return retval; 
 
@@ -177,7 +173,6 @@
 
  return retval;
 }
-<<<<<<< HEAD
 
 std::auto_ptr<NHomGroupPresentation> NHomGroupPresentation::composeWith(
             const NHomGroupPresentation& input) const
@@ -199,29 +194,6 @@
 }
 
 
-=======
-
-std::auto_ptr<NHomGroupPresentation> NHomGroupPresentation::composeWith(
-            const NHomGroupPresentation& input) const
-{
- std::vector<NGroupExpression> evalVec(input.domain_->getNumberOfGenerators());
- for (unsigned long i=0; i<evalVec.size(); i++)
-  evalVec[i] = evaluate( input.evaluate(i) );
- if ( (map2_.size()==0) || (input.map2_.size()==0) )
-  return std::auto_ptr<NHomGroupPresentation>(new NHomGroupPresentation(
-    *input.domain_, *range_, evalVec) );
- else 
-  {
-    std::vector<NGroupExpression> invVec( range_->getNumberOfGenerators());
-    for (unsigned long i=0; i<invVec.size(); i++)
-     invVec[i] = input.invEvaluate( invEvaluate(i) );
-    return std::auto_ptr<NHomGroupPresentation>(new NHomGroupPresentation(
-        *input.domain_, *range_, evalVec, invVec ) );
-  }
-}
-
-
->>>>>>> 114bcee5
 
 bool NHomGroupPresentation::intelligentNielsen()
 { // modelled on intelligentSimplify
