--- conflicted
+++ resolved
@@ -79,19 +79,6 @@
     return *pos;
 }
 
-bool NGroupExpression::operator==(const NGroupExpression& comp) const
-{
-    std::list< NGroupExpressionTerm >::const_iterator i1=terms.begin();
-    std::list< NGroupExpressionTerm >::const_iterator i2=comp.terms.begin();
-    while ( (i1!=terms.end()) && (i2!=comp.terms.end()) )
-     {
-      if (!((*i1) == (*i2))) return false;
-      i1++; i2++;
-     }
-    if ( (i1!=terms.end()) || (i2!=comp.terms.end()) ) return false;
-    return true;
-}
-
 NGroupExpression* NGroupExpression::inverse() const {
     NGroupExpression* ans = new NGroupExpression();
     transform(terms.begin(), terms.end(), front_inserter(ans->terms),
@@ -263,11 +250,7 @@
         std::auto_ptr< NHomGroupPresentation > AUT( 
             presCopy.identify_extension_over_Z() );
         if (AUT.get() != NULL) {
-<<<<<<< HEAD
            // Let's try to identify the fibre. 
-=======
-            // Let's try to identify the fibre. 
->>>>>>> 06f3a89f
             std::string domStr( AUT.get()->getDomain().recogniseGroup() );
             if (domStr.length()>0) {
                 out<<"Z~"<<domStr<<" w/monodromy ";
@@ -706,7 +689,6 @@
  if (!temp) return false;
  else addTermsFirst(tword);
  return true;
-<<<<<<< HEAD
 }
 
 bool NGroupExpression::addStringLast( const std::string& input)
@@ -718,19 +700,6 @@
  return true;
 }
 
-=======
-}
-
-bool NGroupExpression::addStringLast( const std::string& input)
-{
- bool temp(false);
- NGroupExpression tword( NGroupExpression(input, &temp) );
- if (!temp) return false;
- else addTermsLast(tword);
- return true;
-}
-
->>>>>>> 06f3a89f
 //             **********  NGroupPresentation below **************
 
 NGroupPresentation::NGroupPresentation(unsigned long nGens,  
@@ -1078,11 +1047,7 @@
 
 std::auto_ptr<NHomGroupPresentation> 
     NGroupPresentation::homologicalAlignmentDetail()
-<<<<<<< HEAD
 {
-=======
-{//TODO: it appears there's a problem in the new code here.
->>>>>>> 06f3a89f
  std::auto_ptr<NHomGroupPresentation> retval; // only allocate if appropriate.
  // step 1: compute abelianization and how generators map to abelianization.
  std::auto_ptr< NMarkedAbelianGroup > abelianized( markedAbelianisation() );
@@ -1199,12 +1164,6 @@
  return std::auto_ptr<NHomGroupPresentation>( retval.release() );
 }
 
-<<<<<<< HEAD
-bool NGroupExpression::isTrivial() const
-{    return terms.empty(); }
-
-=======
->>>>>>> 06f3a89f
 // This algorithm has to be at least moderately sophisticated to ensure it
 // recognises that < a, b, a^2, abaB > is abelian. 
 bool NGroupPresentation::isAbelian() const
@@ -1225,7 +1184,6 @@
  return true;
 }
 
-<<<<<<< HEAD
 /**
  * This routine takes two words as input, *this and other, and
  * determines whether or not one can re-label the generators in
@@ -1303,8 +1261,6 @@
  return retval;
 }
 
-=======
->>>>>>> 06f3a89f
 std::list< NGroupPresentation* > 
     NGroupPresentation::identify_free_product() const
 {
@@ -1428,37 +1384,23 @@
  * Will return an empty string if could not identify fundamental group in this
  * class. 
  */
-<<<<<<< HEAD
 std::string NGroupPresentation::identify_circle_bundle_over_surface(bool orientable)
 {
  std::auto_ptr< NAbelianGroup > ab( abelianisation() );
  std::stringstream retval;
 
  // The simplest fundamental groups to recognise: S3, RP3, Lens.
-=======
-std::string NGroupPresentation::identify_circle_bundle_over_surface()
-{
- // start with the most readily-computable invariant, H_1
- std::auto_ptr< NAbelianGroup > ab( abelianisation() );
- std::stringstream retval;
-
- // rank 0
->>>>>>> 06f3a89f
  if (ab.get()->getRank()==0)
   {
    if (nGenerators==0) return std::string("S3");
    if (nGenerators==1) { // Lens space
      unsigned long ord( ab.get()->getInvariantFactor(0).longValue() );
-<<<<<<< HEAD
      if (ord==2) return std::string("RP3");
-=======
->>>>>>> 06f3a89f
      retval<<"L("<<ord<<",";
      if (ord<5) retval<<"1"; else retval<<"?";
      retval<<")";
      return retval.str();
     }
-<<<<<<< HEAD
   }
 
  // next simplest: S2 x S1 and S2 x~ S1 (is bundle over RP2)
@@ -1510,33 +1452,10 @@
  if ( isAbelian() && (ab.get()->getRank()==3) && 
                      (ab.get()->getNumberOfInvariantFactors()==0) )
    return std::string("S1 x S1 x S1");
-=======
-   // we need to also recognise the SFS(S^2 : 1/2, -1/2, 1/k) manifolds, 
-   // equivalently SFS(RP^2 : k).  These are orientable manifolds. 
-   if ( (nGenerators==2) && (relations.size()==2) ) {
-       // these groups have reduced presentations of the form
-       // < b, f | bfb^-1 = f^-1, b^2f^k > we need to be a little careful
-       // about seeing them
-     
-     }  // end 2 gen, 2 relator group
-   } // end ab is finite.
-
- // rank 1
- if (ab.get()->getRank()==1)
-  {}
- //  cyclic
-
- // rank 2
- if (ab.get()->getRank()==2)
-  {}
-
- // TODO: higher-rank cases
->>>>>>> 06f3a89f
 
  return std::string();
 }
 
-<<<<<<< HEAD
 // Routine (at present) looks for isomorphism between *this group and other,
 // at present only maps of the form that send generators
 //  g_i --> g_{sigma i}^{delta_i} where sigma is some permutation of the
@@ -1692,13 +1611,10 @@
 
  return false;
 }
-=======
->>>>>>> 06f3a89f
 
 bool NGroupPresentation::nielsenTransposition(const unsigned long &i, 
                                               const unsigned long &j)
 {
-<<<<<<< HEAD
  if (i==j) return false;
  bool retval=false;
  for (unsigned long l=0; l<relations.size(); l++)
@@ -1712,21 +1628,6 @@
      }
   }
  return retval;
-=======
-    if (i==j) return false;
-    bool retval=false;
-    for (unsigned long l=0; l<relations.size(); l++)
-     {
-      std::list<NGroupExpressionTerm>& terms( relations[l]->getTerms() );
-      for (std::list<NGroupExpressionTerm>::iterator k=terms.begin(); 
-           k!=terms.end(); k++)
-        { 
-          if (k->generator == i) { k->generator = j; retval = true; }
-          else if (k->generator == j) { k->generator = i; retval = true; } 
-        }
-     }
-    return retval;
->>>>>>> 06f3a89f
 }
 
 bool NGroupPresentation::nielsenInvert(const unsigned long &i)
@@ -1767,7 +1668,6 @@
 //  0 --> A --> G --> Z --> 0
 // this routine is to change the presentation to appear to be such a split
 //  extension. 
-<<<<<<< HEAD
 //
 // TODO: at present it will not declare presentations of the form:
 //  < a, b | a^5, bab^-1=a^2 > extensions over Z, because of the 
@@ -1777,10 +1677,6 @@
 // Short-term we can recognise the fibre as being abelian and check
 // invertibility using HomMarkedAbelianGroup routines.
 //
-=======
-// TODO: modify this to both return the automorphism of the fibre and the
-//  reducing isomorphism. 
->>>>>>> 06f3a89f
 std::auto_ptr< NHomGroupPresentation > 
     NGroupPresentation::identify_extension_over_Z()
 {
@@ -2132,11 +2028,8 @@
 bool NGroupPresentation::prettyRewriting()
 { return prettyRewritingDetail().get(); }
 
-<<<<<<< HEAD
 // this routine iteratively finds length 1 relators, and uses them to simplify
 // other relators.  In the end it deletes all length 0 relators and re-indexes. 
-=======
->>>>>>> 06f3a89f
 std::auto_ptr<NHomGroupPresentation> NGroupPresentation::prettyRewritingDetail()
 {
  // keep the relators in a list for now. 
@@ -2151,21 +2044,10 @@
  for ( it = relatorPile.begin(); it != relatorPile.end(); it++ ) 
     (*it)->simplify(true);
 
-<<<<<<< HEAD
-=======
- it = relatorPile.begin();
- while ( it != relatorPile.end() ) 
-   { if ( (*it)->getNumberOfTerms() == 0 ) { 
-     delete (*it); it = relatorPile.erase(it);  }  else it++; } 
- std::set<unsigned long> deletables;
- for ( it = relatorPile.begin(); it != relatorPile.end(); it++ )
-
->>>>>>> 06f3a89f
  std::set<unsigned long> genToDel; // generators we've eliminated
  bool reloopFlag(true);
  while (reloopFlag)
   {
-<<<<<<< HEAD
    reloopFlag=false;
    std::set<unsigned long> newGenDel;
    for ( it = relatorPile.begin(); it != relatorPile.end(); it++ )
@@ -2208,35 +2090,12 @@
     //  relators, and gk --> gk-1 for larger generators. 
     std::vector< NGroupExpression > downSub(nGenerators);
     std::vector< NGroupExpression > upSub(nGenerators - genToDel.size());
-=======
-   if ( (*it)->getNumberOfTerms() == 1) 
-    if ( abs( (*it)->getTerms().front().exponent ) == 1 ) // a killer!
-     { deletables.insert( (*it)->getTerms().front().generator ); }
-  }
-
- std::auto_ptr<NHomGroupPresentation> redMap(NULL);
- if (deletables.size()>0)
-  { // we need a reducing isomorphism, first keep track of this group
-    NGroupPresentation oldPres(*this);
-    // let's build the complementary set to deletables
-    std::set< unsigned long > interval, compDelete;
-    for (unsigned long i=0; i<nGenerators; i++) 
-        interval.insert(interval.end(), i);
-    std::set_difference( interval.begin(), interval.end(), 
-                         deletables.begin(), deletables.end(), 
-                         std::inserter(compDelete, compDelete.end() ) );
-    // then reduce the group, run through deletables and do gi->1 subs on all
-    //  relators, and gk --> gk-1 for larger generators. 
-    std::vector< NGroupExpression > downSub(nGenerators);
-    std::vector< NGroupExpression > upSub(nGenerators - deletables.size());
->>>>>>> 06f3a89f
     unsigned long i=0;
     for (std::set<unsigned long>::iterator I=compDelete.begin();
          I!=compDelete.end(); I++)
      {
       upSub[i].addTermFirst( NGroupExpressionTerm( (*I), 1 ) );
       downSub[*I].addTermFirst( NGroupExpressionTerm( i, 1 ) );
-<<<<<<< HEAD
       // might as well perform downSub now on all relators.
       for (it=relatorPile.begin(); it!=relatorPile.end(); it++)
        (*it)->substitute( *I, downSub[*I], true);
@@ -2247,24 +2106,6 @@
     redMap.reset( new NHomGroupPresentation( oldPres, *this, 
                           downSub, upSub ) );
    }
-=======
-      i++;
-     }    
-    // perform all subs on all words
-    for (it=relatorPile.begin(); it!=relatorPile.end(); it++)
-     for (i=(*deletables.begin()); i<nGenerators; i++)
-      (*it)->substitute(i, downSub[i], true);
-    nGenerators -= deletables.size();
-    // finish off by deleting and removing length 0 relators. 
-    it = relatorPile.begin();
-    while ( it != relatorPile.end() ) 
-     { if ( (*it)->getNumberOfTerms() == 0 ) { 
-       delete (*it); it = relatorPile.erase(it);  }  else it++; } 
-    // assemble the reduction map
-    redMap.reset( new NHomGroupPresentation( oldPres, *this, 
-                        downSub, upSub ) );
-  }
->>>>>>> 06f3a89f
 
  // step 2: sort by number of letters present, followed by word length
  //         to do this, we build a list of relators and a sorting criterion. 
