
/**************************************************************************
 *                                                                        *
 *  Regina - A Normal Surface Theory Calculator                           *
 *  Computational Engine                                                  *
 *                                                                        *
 *  Copyright (c) 1999-2013, Ben Burton                                   *
 *  For further details contact Ben Burton (bab@debian.org).              *
 *                                                                        *
 *  This program is free software; you can redistribute it and/or         *
 *  modify it under the terms of the GNU General Public License as        *
 *  published by the Free Software Foundation; either version 2 of the    *
 *  License, or (at your option) any later version.                       *
 *                                                                        *
 *  As an exception, when this program is distributed through (i) the     *
 *  App Store by Apple Inc.; (ii) the Mac App Store by Apple Inc.; or     *
 *  (iii) Google Play by Google Inc., then that store may impose any      *
 *  digital rights management, device limits and/or redistribution        *
 *  restrictions that are required by its terms of service.               *
 *                                                                        *
 *  This program is distributed in the hope that it will be useful, but   *
 *  WITHOUT ANY WARRANTY; without even the implied warranty of            *
 *  MERCHANTABILITY or FITNESS FOR A PARTICULAR PURPOSE.  See the GNU     *
 *  General Public License for more details.                              *
 *                                                                        *
 *  You should have received a copy of the GNU General Public             *
 *  License along with this program; if not, write to the Free            *
 *  Software Foundation, Inc., 51 Franklin St, Fifth Floor, Boston,       *
 *  MA 02110-1301, USA.                                                   *
 *                                                                        *
 **************************************************************************/

/* end stub */

#include <iterator>
#include <map>
#include <list>
#include <sstream>
#include <algorithm>

#include "algebra/ngrouppresentation.h"
#include "algebra/nhomgrouppresentation.h"
#include "algebra/nmarkedabeliangroup.h"
#include "algebra/nabeliangroup.h"
#include "maths/numbertheory.h"
#include "utilities/boostutils.h"
#include "utilities/stlutils.h"
#include "maths/matrixops.h"

namespace regina {

typedef std::list<NGroupExpressionTerm>::iterator TermIterator;
typedef std::list<NGroupExpressionTerm>::const_iterator TermIteratorConst;
typedef std::vector<NGroupExpression*>::iterator RelIterator;
typedef std::vector<NGroupExpression*>::const_iterator RelIteratorConst;
typedef std::list<NGroupExpression*>::iterator TmpRelIterator;

std::ostream& operator << (std::ostream& out,
        const NGroupExpressionTerm& term) {
    if (term.exponent == 0)
        out << '1';
    else if (term.exponent == 1)
        out << 'g' << term.generator;
    else
        out << 'g' << term.generator << '^' << term.exponent;
    return out;
}

NGroupExpressionTerm& NGroupExpression::getTerm(unsigned long index) {
    TermIterator pos = terms.begin();
    advance(pos, index);
    return *pos;
}

const NGroupExpressionTerm& NGroupExpression::getTerm(
        unsigned long index) const {
    TermIteratorConst pos = terms.begin();
    advance(pos, index);
    return *pos;
}

bool NGroupExpression::operator==(const NGroupExpression& comp) const
{
    std::list< NGroupExpressionTerm >::const_iterator i1=terms.begin();
    std::list< NGroupExpressionTerm >::const_iterator i2=comp.terms.begin();
    while ( (i1!=terms.end()) && (i2!=comp.terms.end()) )
     {
      if (!((*i1) == (*i2))) return false;
      i1++; i2++;
     }
    if ( (i1!=terms.end()) || (i2!=comp.terms.end()) ) return false;
    return true;
}

NGroupExpression* NGroupExpression::inverse() const {
    NGroupExpression* ans = new NGroupExpression();
    transform(terms.begin(), terms.end(), front_inserter(ans->terms),
        std::mem_fun_ref(&NGroupExpressionTerm::inverse));
    return ans;
}

void NGroupExpression::invert() {
	reverse(terms.begin(), terms.end());
	std::list< NGroupExpressionTerm >::iterator it; 
	for (it = terms.begin(); it != terms.end(); it++)
		(*it).exponent = -(*it).exponent;
}

NGroupExpression* NGroupExpression::power(long exponent) const {
    NGroupExpression* ans = new NGroupExpression();
    if (exponent == 0)
        return ans;

    long i;
    if (exponent > 0)
        for (i = 0; i < exponent; i++)
            ans->terms.insert(ans->terms.end(), terms.begin(), terms.end());
    else
        for (i = 0; i > exponent; i--)
            transform(terms.begin(), terms.end(), front_inserter(ans->terms),
                std::mem_fun_ref(&NGroupExpressionTerm::inverse));
    return ans;
}

bool NGroupExpression::simplify(bool cyclic) {
    bool changed = false;
    TermIterator next, tmpIt;
    for (next = terms.begin(); next != terms.end(); ) {
        // Take a look at merging next forwards.
        if ((*next).exponent == 0) {
            // Zero exponent.
            // Delete this term and step back to the previous term in
            // case we can now merge the previous and next terms.
            next = terms.erase(next);
            if (next != terms.begin())
                next--;
            changed = true;
            continue;
        }

        tmpIt = next;
        tmpIt++;

        // Now tmpIt points to the term after next.
        if (tmpIt == terms.end()) {
            // No term to merge forwards with.
            next++;
        } else if ((*tmpIt) += (*next)) {
            // Successfully merged this with the following term.
            next = terms.erase(next);
            changed = true;
            // Look at this term again to see if it can be merged further.
        } else {
            // Different generators; cannot merge.
            next++;
        }
    }

    if (! cyclic)
        return changed;

    // Now trying merging front and back terms.
    // We shall do this by popping terms off the back and merging them
    // with the front term.
    while (terms.begin() != terms.end() &&
            ++terms.begin() != terms.end()) {
        // Thus terms.size() > 1.  The unusual test above is used to
        // avoid calling terms.size() which takes linear time.
        if (terms.front() += terms.back()) {
            // Merged!
            terms.pop_back();
            changed = true;

            // Did we create an empty term?
            if (terms.front().exponent == 0)
                terms.pop_front();
        } else
            break;
    }

    return changed;
}

bool NGroupExpression::substitute(unsigned long generator,
        const NGroupExpression& expansion, bool cyclic) {
    bool changed = false;
    NGroupExpression* inverse = 0;
    const NGroupExpression* use;
    long exponent, i;
    for (TermIterator current = terms.begin(); current != terms.end(); ) {
        if ((*current).generator != generator)
            current++;
        else {
            exponent = (*current).exponent;
            if (exponent != 0) {
                if (exponent > 0)
                    use = &expansion;
                else {
                    if (inverse == 0)
                        inverse = expansion.inverse();
                    use = inverse;
                    exponent = -exponent;
                }

                // Fill in exponent copies of use.
                //
                // Note that the following insertion will invalidate
                // current if the wrong type of data structure is being used!
                for (i = 0; i < exponent; i++)
                    terms.insert(current, use->terms.begin(), use->terms.end());
            }

            current = terms.erase(current);
            changed = true;
        }
    }
    if (inverse)
        delete inverse;
    if (changed)
        simplify(cyclic);
    return changed;
}

NGroupPresentation::NGroupPresentation(const NGroupPresentation& cloneMe) :
        ShareableObject(), nGenerators(cloneMe.nGenerators) {
    transform(cloneMe.relations.begin(), cloneMe.relations.end(),
        back_inserter(relations), FuncNewCopyPtr<NGroupExpression>());
}

// TODO: To add: platonic groups, octahedral/cubical, dihedral,
//       icosahedral/dodecahedral, tetrahedral and binary versions of them.  
//       Also need to recognise circle bundles over surfaces. 
//       Free products with amalgamation. Currently intelligentSimplify() 
//       isn't smart enough for this. 
std::string NGroupPresentation::recogniseGroup() const {
    std::ostringstream out;

    // Run through cases.
    if (nGenerators == 0)
        { out << 0; return out.str(); }

    // Let's record the abelianisation.
    std::auto_ptr< NAbelianGroup > ab( abelianisation() );

    // abelian test
    if (isAbelian()) { 
        out << ab.get()->str();
        return out.str();
    }

    // not (clearly) abelian.  Check if free.
    if (relations.size() == 0) { 
        out << "Free(" << nGenerators << ")"; 
        return out.str();
    }

    // Check if its an extension over Z. 
    // TODO: eventually look for extensions over at least fg abelian groups. 
    //   ??maybe?? some other finite groups but it's not clear how to look 
    //   for those. 
    if (ab.get()->getRank()==1) {
        NGroupPresentation presCopy( *this );
        std::auto_ptr< NHomGroupPresentation > AUT( 
            presCopy.identify_extension_over_Z() );
        if (AUT.get() != NULL) {
<<<<<<< HEAD
            // Let's try to identify the fibre. 
=======
           // Let's try to identify the fibre. 
>>>>>>> 55a2ca36
            std::string domStr( AUT.get()->getDomain().recogniseGroup() );
            if (domStr.length()>0) {
                out<<"Z~"<<domStr<<" w/monodromy ";
            unsigned long numGen( 
                AUT.get()->getDomain().getNumberOfGenerators() );
            for (unsigned long i=0; i<numGen; i++) {
              if (i!=0) out<<", ";
              if (numGen<27) out<<( (char) (i+97) ); 
              else out<<"g"<<i;
              out<<" --> ";     
              AUT.get()->evaluate(i).writeText(out, (numGen<27) ? true : false);
              }
             return out.str();
            } // domain not recognised, but it is an extension
          // TODO: put in something here for this case. 
        }
    }         

    std::list< NGroupPresentation* > fpDecomp( identify_free_product() );
    if (fpDecomp.size()>1) {
      out<<"FreeProduct( ";
      for (std::list< NGroupPresentation* >::iterator i=fpDecomp.begin(); 
            i!=fpDecomp.end(); i++) {
        std::string facStr( (*i)->recogniseGroup() );
        if (facStr.length()>0) {
         if (i!=fpDecomp.begin()) out<<", ";
         out<<facStr;
         } 
        else { // TODO: put in something here for this case. 
        }
        delete (*i);
     }
     out<<" )";
     return out.str(); 
    }

    // TODO: let's put in the undergraduate test for finiteness, that every
    //  word can be written as a product of generators a^xb^yc^z with xyz
    //  in a finite interval. Look for the relators that would allow for this
    //  kind of conclusion. 

    return std::string(); // returns empty string if not recognised.
}

std::auto_ptr<NAbelianGroup> NGroupPresentation::abelianisation() const
{
 // create presentation matrices to pass to NAbelianGroup(M, N)
 NMatrixInt M(1, getNumberOfGenerators() ); // zero matrix
 NMatrixInt N(getNumberOfGenerators(), getNumberOfRelations() ); 
 // run through rels, increment N entries appropriately
 for (unsigned long j=0; j<getNumberOfRelations(); j++)
  {
   NGroupExpression Rj ( getRelation(j) );
   for (unsigned long i=0; i<Rj.getNumberOfTerms(); i++)
     N.entry( Rj.getGenerator(i), j ) += Rj.getExponent(i);
  }
 return std::auto_ptr<NAbelianGroup>(new NAbelianGroup(M,N));
}

std::auto_ptr<NMarkedAbelianGroup> NGroupPresentation::markedAbelianisation() 
const {
 // create presentation matrices to pass to NMarkedAbelianGroup(M, N)
 NMatrixInt M(1, getNumberOfGenerators() ); // zero matrix
 NMatrixInt N(getNumberOfGenerators(), getNumberOfRelations() ); 
 // run through rels, increment N entries appropriately
 for (unsigned long j=0; j<getNumberOfRelations(); j++)
  {
   NGroupExpression Rj ( getRelation(j) );
   for (unsigned long i=0; i<Rj.getNumberOfTerms(); i++)
     N.entry( Rj.getGenerator(i), j ) += Rj.getExponent(i);
  }
 return std::auto_ptr<NMarkedAbelianGroup>(new NMarkedAbelianGroup(M,N));
}

void NGroupPresentation::dehnAlgorithmSubMetric( 
    const NGroupExpression &this_word, 
    const NGroupExpression &that_word, 
    std::set< NWordSubstitutionData > &sub_list, unsigned long step ) {
 unsigned long this_length ( this_word.wordLength() );
 unsigned long that_length ( that_word.wordLength() );
 // generic early exit strategy
 if ( (this_length < 2) || (that_length==0) ) return;
 // early exit strategy based on step. 
 if ( (step==1) && ((step+1)*this_length < that_length) ) return; 
 // TODO: should check to whatever extent the above is of much use...

 // this -> splayed to this_word, that_word -> reducer
 std::vector< NGroupExpressionTerm > this_word_vec( 0 );
 std::vector< NGroupExpressionTerm > reducer( 0 ); 
 this_word_vec.reserve( this_length ); reducer.reserve( that_length );
 std::list<NGroupExpressionTerm>::const_iterator it; 
 for (it = this_word.getTerms().begin(); it!=this_word.getTerms().end(); it++)
  { for (unsigned long i=0; i<abs((*it).exponent); i++)
     this_word_vec.push_back( NGroupExpressionTerm( (*it).generator, 
        ((*it).exponent>0) ? 1 : -1 ) );  }
 for (it = that_word.getTerms().begin();
        it!=that_word.getTerms().end(); it++)
  { for (unsigned long i=0; i<abs((*it).exponent); i++)
     reducer.push_back( NGroupExpressionTerm( (*it).generator, 
        ((*it).exponent>0) ? 1 : -1 ) );    }
 std::vector< NGroupExpressionTerm > inv_reducer( that_length );
 for (unsigned long i=0; i<reducer.size(); i++) 
        inv_reducer[that_length-(i+1)] = reducer[i].inverse(); 

 // search for cyclic subwords of reducer in this_word_vec...
 for (unsigned long i=0; i<this_length; i++) 
        for (unsigned long j=0; j<that_length; j++)
  { 
    unsigned long comp_length = 0; 
    while ( (this_word_vec[(i+comp_length) % this_length] == 
                reducer[(j+comp_length) % that_length]) && 
            (comp_length < that_length) && (comp_length < this_length) ) 
                comp_length++;  
    NWordSubstitutionData subData;
    subData.invertB=false; subData.sub_length=comp_length;
         subData.start_sub_at=i; subData.start_from=j;
    if (comp_length == that_length)	
	{ 
	  subData.score = that_length;
      unsigned long a=1; 
	  while ( (this_word_vec[( (i+this_length)-a )%this_length].inverse()==
                  this_word_vec[( (i+comp_length)+(a-1) )%this_length]) &&
		  (2*a+that_length <= this_length ) ) { a++; subData.score++; }
	  sub_list.insert(subData);
	}
    else if ( comp_length > 0 ) 
        { 
         subData.score = 2*comp_length - that_length;
         if ( subData.score > -((long int)step) )
	       sub_list.insert(subData);
        }
    // and the corresponding search with the inverse of reducer.
    comp_length = 0; 
    while ( (this_word_vec[(i+comp_length) % this_length] == 
                 inv_reducer[(j+comp_length) % that_length]) && 
            (comp_length < that_length) && (comp_length < this_length) ) 
        comp_length++;  
    subData.invertB=true; subData.sub_length=comp_length; 
    if (comp_length == that_length)	
	{ 
	  subData.score = that_length;
      unsigned long a=1; 
	  while ( (this_word_vec[( (i+this_length)-a )%this_length].inverse()==
                this_word_vec[( (i+comp_length)+(a-1) )%this_length]) &&
		  (2*a+that_length <= this_length ) ) { a++; subData.score++; }
	  sub_list.insert(subData);
	}
    else if ( comp_length > 0 ) 
    { 
     subData.score = 2*comp_length - that_length;
     if ( subData.score > -((long int)step) )
      sub_list.insert(subData);
    }
  }
} 

/**
 *  This applies a substitution generated by dehnAlgorithmSubMetric. 
 */
void NGroupPresentation::applySubstitution( NGroupExpression& this_word,
                        const NGroupExpression &that_word, 
                        const NWordSubstitutionData &sub_data )
{
 // okay, so let's do a quick cut-and-replace, reduce the word and hand it back. 
 unsigned long this_length ( this_word.wordLength() );
 unsigned long that_length ( that_word.wordLength() );
 std::vector< NGroupExpressionTerm > this_word_vec( 0 );
 std::vector< NGroupExpressionTerm > reducer( 0 ); // we'll splay-out *this and 
  // that_word so that it's easier to search for commonalities.
 this_word_vec.reserve( this_length ); reducer.reserve( that_length );
 std::list<NGroupExpressionTerm>::const_iterator it; 
 // start the splaying of terms
 for (it = this_word.getTerms().begin(); it!=this_word.getTerms().end(); it++)
  { for (unsigned long i=0; i<abs((*it).exponent); i++)
     this_word_vec.push_back( NGroupExpressionTerm( (*it).generator, 
                ((*it).exponent>0) ? 1 : -1 ) );  }
  // and that_word
 for (it = that_word.getTerms().begin(); it!=that_word.getTerms().end(); it++)
  { for (unsigned long i=0; i<abs((*it).exponent); i++)
     reducer.push_back( NGroupExpressionTerm( (*it).generator, 
         ((*it).exponent>0) ? 1 : -1 ) );    }
 // done splaying, produce inv_reducer
 std::vector< NGroupExpressionTerm > inv_reducer( that_length );
 for (unsigned long i=0; i<that_length; i++) inv_reducer[that_length-(i+1)] = 
         reducer[i].inverse(); 
 // done with inv_reducer, erase terms
 this_word.getTerms().clear();

 // *this word is some conjugate of AB and the relator is some conjugate of AC.
  //  We are performing the substitution
 // A=C^{-1}, thus we need to produce the word C^{-1}B. Put in C^{-1} first..
 for (unsigned long i=0; i<(that_length - sub_data.sub_length); i++)
  this_word.getTerms().push_back( sub_data.invertB ?     
        reducer[(that_length - sub_data.start_from + i) % that_length] : 
    inv_reducer[(that_length - sub_data.start_from + i) % that_length] );
 // iterate through remainder of this_word_vec, starting from 
 //     sub_data.start_sub_at + sub_length, ie fill in B 
 for (unsigned long i=0; i<(this_length - sub_data.sub_length); i++)
  this_word.getTerms().push_back( 
    this_word_vec[(sub_data.start_sub_at + sub_data.sub_length + i) %
         this_length] );
 // done
 this_word.simplify();
}

namespace { // anonymous namespace
    bool compare_length( const NGroupExpression* first, 
             const NGroupExpression* second ) 
     {  return ( first->wordLength() < second->wordLength() ); }

    /**
     *  This routine takes a list of words, together with expVec. It's assumed
     * expVec is initialized to be zero and as long as the number of generators 
     * in the group.  What this routine does is, for each generator of the 
     * group, it records the sum of the absolute value of the exponents of that
     * generator in word.  For the i-th generator this number is recorded in
     * expVec[i]. 
     */
    void build_exponent_vec( const std::list< NGroupExpressionTerm > & word, 
                              std::vector<unsigned long> &expVec ) 
    {
     std::list<NGroupExpressionTerm>::const_iterator tit;
     for ( tit = word.begin(); tit != word.end(); tit++) 
         expVec[ (*tit).generator ] += abs( (*tit).exponent );
    }

    /*
     * Commenting out since this is not used, and requires access to a
     * private struct.  If you want to put it back, it should probably
     * be a member function of NWordSubstitutionData. - bab
     *
    // gives a string that describes the substitution
    std::string substitutionString( const NGroupExpression &word, 
                    const NGroupPresentation::NWordSubstitutionData &subData )
    {
     std::string retval;
     // cut subData into bits, assemble what we're cutting 
     //  out and what we're pasting in. 
     unsigned long word_length ( word.wordLength() );
     std::vector< NGroupExpressionTerm > reducer( 0 ); 
     reducer.reserve( word_length );
     std::list<NGroupExpressionTerm>::const_iterator it; 
      // splay word
     for (it = word.getTerms().begin(); it!=word.getTerms().end(); it++)
      { for (unsigned long i=0; i<abs((*it).exponent); i++)
         reducer.push_back( NGroupExpressionTerm( (*it).generator, 
                          ((*it).exponent>0) ? 1 : -1 ) );    }
     // done splaying, produce inv_reducer
     std::vector< NGroupExpressionTerm > inv_reducer( word_length );
     for (unsigned long i=0; i<word_length; i++)
        inv_reducer[word_length-(i+1)] = reducer[i].inverse(); 
     NGroupExpression del_word, rep_word; 
            // produce word to delete, and word to replace with.

     for (unsigned long i=0; i<(word_length - subData.sub_length); i++)
      rep_word.addTermLast( subData.invertB ?     
            reducer[(word_length - subData.start_from + i) % word_length] : 
        inv_reducer[(word_length - subData.start_from + i) % word_length] );
     for (unsigned long i=0; i<subData.sub_length; i++)
      del_word.addTermLast( subData.invertB ? 
            inv_reducer[(subData.start_from + i) % word_length] : 
                reducer[(subData.start_from + i) % word_length] );
     rep_word.simplify(); del_word.simplify();
     retval = del_word.toString()+" -> "+rep_word.toString();
     return retval;
    }
    */
}

void NGroupExpression::addTermsLast( const NGroupExpression& word)
{
std::list< NGroupExpressionTerm >::const_iterator it; 
for (it = word.terms.begin(); it != word.terms.end(); it++)
 addTermLast( *it );
}

void NGroupExpression::addTermsFirst( const NGroupExpression& word)
{ // traverse word's terms in reverse order.
std::list< NGroupExpressionTerm >::const_reverse_iterator it; 
for (it = word.terms.rbegin(); it != word.terms.rend(); it++)
 addTermFirst( *it );
}

/**
 *  Given a word of the form g_i1^j1 g_i2^j2 ... g_in^jn
 * converts the word into g_i2^j2 ... g_in^jn g_i1^j1  
 */
void NGroupExpression::cycleRight()
{
 if (terms.size() > 1)
  {
   NGroupExpressionTerm temp(terms.front());
   terms.pop_front();
   terms.push_back(temp);
  }
}

/**
 *  Given a word of the form g_i1^j1 g_i2^j2 ... g_in^jn
 * converts the word into g_in^jn g_i1^j1 g_i1^j1 ... g_in-1^jn-1  
 */
void NGroupExpression::cycleLeft()
{
 if (terms.size() > 1)
  {
   NGroupExpressionTerm temp(terms.back());
   terms.pop_back();
   terms.push_front(temp);
  }
}

NGroupExpression::NGroupExpression( const std::string &input, bool* valid )
{ // interpret input as NGroupExpression as one of forms a^7b^-2,
  // a^7B^2, aaaaaaaBB, g0^7g1^-2. Initialize. If valid allocated set to true
  // or false depending on if operation is successful or not. 

  // WSNULL - at start of word, nothing has been input. 
  // WSVARLET - read a letter, but do not know if we're in an a^5 or g2^-2 sit.
  // WSVARNUM - gk situation read.
  // WSEXP - ^ read
  // WSEXPSIG ^- read
  // WSEXPNUM reading numbers after ^ or ^-
  // WSERR - an error occured.
  enum WORD_STATUS { WSNULL, WSVARLET, WSVARNUM, WSEXP, WSEXPSIG, 
                     WSEXPNUM, WSERR };

  // a loop that goes through the entries of input. 
  WORD_STATUS WS(WSNULL);
  NGroupExpressionTerm buildTerm;
  for (std::string::const_iterator i=input.begin(); i!=input.end(); i++)
   {// read *i, see what to do next. 
    // case 1: it is a letter a..z or A..Z
    if ( ( (int(*i) >= int('a') ) && ( int(*i) <= int('z') ) ) ||
         ( (int(*i) >= int('A') ) && ( int(*i) <= int('Z') ) ) ) 
    if (WS==WSNULL) // fresh letter 
     {
      // build buildTerm. 
      if ( (int(*i) >= int('a') ) && ( int(*i) <= int('z') ) )
       {buildTerm.generator = (unsigned long)(*i) - (unsigned long)('a');
        buildTerm.exponent = 1; } else
      if ( (int(*i) >= int('A') ) && ( int(*i) <= int('Z') ) )
       {buildTerm.generator = (unsigned long)(*i) - (unsigned long)('A');
        buildTerm.exponent = -1; }
      else { WS=WSERR; break; }
      WS=WSVARLET; continue;
     } else  
    if ( (WS==WSVARLET) || (WS==WSVARNUM) || (WS==WSEXPNUM) ) 
     { // new letter but previous letter to finish
      terms.push_back(buildTerm);
      if ( (int(*i) >= int('a') ) && ( int(*i) <= int('z') ) )
       {buildTerm.generator = (unsigned long)(*i) - (unsigned long)('a');
        buildTerm.exponent = 1; } else
      if ( (int(*i) >= int('A') ) && ( int(*i) <= int('Z') ) )
       {buildTerm.generator = (unsigned long)(*i) - (unsigned long)('A');
        buildTerm.exponent = -1; }
      else { WS=WSERR; break; }
       WS=WSVARLET; continue;
     } // anything else is a mistake.
    else { WS=WSERR; break; } // end case 1          

    // case 2: it is a ^, can only occur after a generator
    if ( (*i) == '^' )
     {
      if (!( (WS==WSVARLET) || (WS=WSVARNUM) ) )
       { WS=WSERR; break; }
      WS=WSEXP; continue;
     } // end case 2

    // case 3: it is a -, only valid after ^
    if ( (*i) == '-' )
     {
      if (!(WS==WSEXP)) { WS=WSERR; break; }
      buildTerm.exponent = -buildTerm.exponent; // ok with A^-1. 
      WS=WSEXPSIG; continue;
     } // end case 3

    // case 4: it is a number 
    if ( (int(*i) >= int('0')) && (int(*i) <= int('9')) )
     { //  subcase (a) this is to build a variable
      // buildTerm.generator == 'g'
      if ( (WS==WSVARLET) && (buildTerm.generator == 
           (unsigned long)('g') - (unsigned long)('a') ) )
       {
        buildTerm.generator=(unsigned long)(*i)-(unsigned long)('0');
        WS=WSVARNUM; continue;
       } else // we've already started building the variable number
      if ( WS==WSVARNUM )
       {
        buildTerm.generator=10*buildTerm.generator + 
            ( (unsigned long)(*i)-(unsigned long)('0') );
        continue;
       } else //  subcase (b) this is to build an exponent.
      if ( (WS==WSEXP) || (WS==WSEXPSIG) ) // ^num or ^-num
       {
        if (buildTerm.exponent<0)
         buildTerm.exponent = -( (unsigned long)(*i) - (unsigned long)('0') );
        else
         buildTerm.exponent = (unsigned long)(*i) - (unsigned long)('0');
        WS=WSEXPNUM; continue;
       } else
      if (WS==WSEXPNUM) // blah[num] previously dealt with numbers
       {
        if (buildTerm.exponent<0)
         buildTerm.exponent = 10*buildTerm.exponent -
          ( (unsigned long)(*i) - (unsigned long)('0') );
        else
         buildTerm.exponent = 10*buildTerm.exponent +
          ( (unsigned long)(*i) - (unsigned long)('0') );
        continue;
       }
      else { WS=WSERR; break; }
     } // end case 4
    // now we've dealt will all important input.  Let's deal with spaces next,
    //  and any other input will fail. 
    if ( int(*i)==int(' ') ) continue;
    else { WS=WSERR; break; }
   } // end i loop
 // did we reach the end of input without any errors? if so, append buildTerm
 if (WS!=WSERR)
  {
  terms.push_back(buildTerm);
  if (valid != NULL) (*valid) = true;
  }  
 // if not, delete everything in this word
 else
  {
    if (valid != NULL) (*valid) = false;
    terms.clear();
  }  
<<<<<<< HEAD
}

bool NGroupExpression::addStringFirst( const std::string& input)
{
 bool temp(false);
 NGroupExpression tword( NGroupExpression(input, &temp) );
 if (!temp) return false;
 else addTermsFirst(tword);
 return true;
}

bool NGroupExpression::addStringLast( const std::string& input)
{
 bool temp(false);
 NGroupExpression tword( NGroupExpression(input, &temp) );
 if (!temp) return false;
 else addTermsLast(tword);
 return true;
}

=======
}

bool NGroupExpression::addStringFirst( const std::string& input)
{
 bool temp(false);
 NGroupExpression tword( NGroupExpression(input, &temp) );
 if (!temp) return false;
 else addTermsFirst(tword);
 return true;
}

bool NGroupExpression::addStringLast( const std::string& input)
{
 bool temp(false);
 NGroupExpression tword( NGroupExpression(input, &temp) );
 if (!temp) return false;
 else addTermsLast(tword);
 return true;
}

>>>>>>> 55a2ca36
//             **********  NGroupPresentation below **************

NGroupPresentation::NGroupPresentation(unsigned long nGens,  
            std::vector<std::string> &rels)
{
    nGenerators = nGens;
    for (std::vector<std::string>::iterator i=rels.begin();
         i!=rels.end(); i++)
    relations.push_back( new NGroupExpression(*i) );
}

bool NGroupPresentation::simplifyWord( NGroupExpression &input ) const
 {
  bool retval( input.simplify(false) );
  if (input.isTrivial()) return retval;

  // now recursively apply relators until no reduction is possible.
  bool continueSimplify(true);
  while (continueSimplify) {
   continueSimplify = false;
   for (unsigned long i=0; i<relations.size(); i++)  { 
     std::set< NWordSubstitutionData > sub_list; // highest score is *first*
     dehnAlgorithmSubMetric( input, *relations[i], sub_list );
     if (sub_list.size() != 0) if ( (*sub_list.begin()).score > 0 )
        {
        applySubstitution( input, *relations[i], *sub_list.begin() );
        if (input.isTrivial()) return true;
        continueSimplify = true; retval = true; 
        }
   }
  }
  return retval;
 }

// for now we iterate: 
// 1) Small Cancellation theory
// 2) Nielsen moves until no reducing ones available
// 3) Loop back to (1) until nothing happens in either (1) or (2).
// TODO: consider a homological alignment call if the abelianization
//       has rank 1 or any other situation where we know it can be useful. 
std::auto_ptr<NHomGroupPresentation>
        NGroupPresentation::intelligentSimplifyDetail() 
{
 bool doRep(true), bool1(false), bool2(false);
 std::auto_ptr<NHomGroupPresentation> redHom;
 while (doRep)
  {
   doRep = false; bool1 = false; bool2 = false;
   std::auto_ptr<NHomGroupPresentation> 
        tempHom( smallCancellationDetail() );
   if (tempHom.get()) { bool1 = true;
    if (!redHom.get()) redHom.reset( tempHom.release() );
    else redHom.reset( tempHom->composeWith( *redHom.get() ).release() );
    }

   std::auto_ptr<NHomGroupPresentation> 
        temp2Hom( intelligentNielsenDetail() );
   if (temp2Hom.get()) { bool2 = true;
    if (!redHom.get()) redHom.reset( temp2Hom.release() );
    else redHom.reset( temp2Hom->composeWith( *redHom.get() ).release() );
    } 
   if ( bool2 ) doRep = true;
  }

 std::auto_ptr<NHomGroupPresentation> temp3Hom( prettyRewritingDetail() );
 if (temp3Hom.get()) {
  if (!redHom.get()) redHom.reset( temp3Hom.release() );
  else redHom.reset( temp3Hom->composeWith( *redHom.get() ).release() );
  }

 return std::auto_ptr<NHomGroupPresentation>( redHom.release() ); 
}

bool NGroupPresentation::intelligentSimplify() 
{    return intelligentSimplifyDetail().get(); }

bool NGroupPresentation::smallCancellation()
{    return smallCancellationDetail().get(); }

std::auto_ptr<NHomGroupPresentation> 
    NGroupPresentation::smallCancellationDetail()
{
 bool didSomething(false);
 // start by taking a copy of *this group, for construction of reductionMap
 NGroupPresentation oldGroup( *this );

 std::list< NGroupExpression* >::iterator it;  
 // relatorList will be the temporary relator table. 
 std::list< NGroupExpression* > relatorList; 
 for (unsigned long i=0; i<relations.size(); i++) 
   relatorList.push_back( relations[i] );
 relations.clear(); 
 // substitutionTable[i] == 1 means kill gi. 
 //                      != gi means replace gi by this.
 std::vector< NGroupExpression > substitutionTable( nGenerators ); 
 for (unsigned long i=0; i<nGenerators; i++) 
  substitutionTable[i].addTermFirst( i, 1 ); 

 bool we_value_iteration(true);
 while (we_value_iteration)
  {  we_value_iteration = false; 
   // cyclically reduce relators
   for ( it = relatorList.begin(); it != relatorList.end(); it++)
        (*it)->simplify(true); 
   relatorList.sort( compare_length ); // (1)

   it = relatorList.begin();  // start (2) deletion of 0-length relators
   while ( it != relatorList.end() )  { if ( (*it)->wordLength() == 0 )
       { delete (*it); it = relatorList.erase(it); }  else break; }

   // start (3) - apply shorter relators to longer.
   for (it = relatorList.begin(); it != relatorList.end(); it++)
     if ( (*it)->wordLength() > 0 ) // don't bother if this is a trivial word.
      {
       std::list< NGroupExpression* >::iterator tit; // target of it manips. 
       tit = it; tit++;
       while (tit != relatorList.end())
 	   {// attempt to apply *it to *tit
        std::set< NWordSubstitutionData > sub_list; 
        dehnAlgorithmSubMetric( **tit, **it, sub_list ); // take first valid sub
        if (sub_list.size() != 0) if ( (*sub_list.begin()).score > 0 )
         {
          applySubstitution( **tit, **it, *sub_list.begin() );
          we_value_iteration = true; didSomething = true;
         }
	   tit++;
	   }
    } // end (3) - application of shorter to longer relators.

  // (4) Build and sort a list (by length) of generator-killing relations. 
  relatorList.sort( compare_length ); 
  for (it = relatorList.begin(); it!=relatorList.end(); it++)
   {  
    bool word_length_3_trigger(false);
    unsigned long WL ( (*it)->wordLength() );
    // build a table expressing number of times each generator is used in *it. 
    std::vector< unsigned long > genUsage( nGenerators );   
    build_exponent_vec( (*it)->getTerms(), genUsage );

    std::list<NGroupExpressionTerm>::iterator tit;
    for (unsigned long i=0; i<genUsage.size(); i++) if (genUsage[i] == 1)
     { // have we found a substitution for generator i ?
      if ( ( substitutionTable[i].getNumberOfTerms() == 1 ) && 
           ( substitutionTable[i].getGenerator(0) == i ) )
       {// we have a valid substitution.  Replace all occurances 
        // of generator genUsage[i] with the inverse of the remaining word 
        bool inv(true); 
        bool before_flag(true); // true if we have not yet encountered gen 
        NGroupExpression prefix, complement; 
        for ( tit = (*it)->getTerms().begin(); 
            ( tit != (*it)->getTerms().end() ); tit++)
        { 
         if ( (*tit).generator == i ) { 
          inv = ((*tit).exponent != 1); before_flag=false; } 
         else { 
          if (before_flag) prefix.addTermLast( (*tit) );
          else complement.addTermLast( (*tit) ); }
        } 
        complement.addTermsLast(prefix);
        if (!inv) complement.invert();
	    // sub gi --> complement, in both substitutionTable and relatorList
        for (unsigned long j=0; j<substitutionTable.size(); j++)
	     substitutionTable[j].substitute( i, complement );
	    for (std::list< NGroupExpression* >::iterator pit = relatorList.begin(); 
               pit != relatorList.end(); pit++)
	     (*pit)->substitute( i, complement );
	    we_value_iteration = true;
        didSomething = true;
	    if (WL>3) word_length_3_trigger=true;
  	    goto found_a_generator_killer;
        }
     } // the look through genUsage loop

    found_a_generator_killer:
    if (word_length_3_trigger) break; 
   } // end (4)
  } // end of main_while_loop (6)
 
 nGenerators = 0;
 for (unsigned long i=0; i<substitutionTable.size(); i++)
  if ( substitutionTable[i].getNumberOfTerms() == 1 ) 
  if ( substitutionTable[i].getGenerator(0) == i ) nGenerators++;

 // now we can build up a mapping of where the current generators get sent to.  
 // make it a std::vector.

 std::vector< unsigned long > genReductionMapping( nGenerators );
 unsigned long indx(0);
 for (unsigned long i=0; i<substitutionTable.size(); i++) 
  {
   if ( substitutionTable[i].getNumberOfTerms() == 1 ) 
    if ( substitutionTable[i].getGenerator(0) == i )
     { genReductionMapping[ indx ] = i; indx++; }
  }

 // now let's run through relatorList and substitute genReductionMapping[i] -> i
 for (it = relatorList.begin(); it != relatorList.end(); it++)
   for (unsigned long i=0; i<nGenerators; i++)
    { NGroupExpression gi; gi.addTermFirst( i, 1 );
      (*it)->substitute( genReductionMapping[i], gi ); } 
 // and might as well do substitutionTable, too. 
 for (unsigned long j=0; j<substitutionTable.size(); j++)
   for (unsigned long i=0; i<nGenerators; i++)
    { NGroupExpression gi; gi.addTermFirst( i, 1 );
      substitutionTable[j].substitute( genReductionMapping[i], gi ); } 
 // okay, now let's replace relations with relatorList
 relations.reserve( relatorList.size() );
 for (it = relatorList.begin(); it != relatorList.end(); it++) 
  { relations.push_back( (*it) ); }
 // and build the reverse isomorphism from the new group to the old
 std::vector< NGroupExpression > revMap(nGenerators);
 for (unsigned long i=0; i<revMap.size(); i++)
  revMap[i].addTermFirst( genReductionMapping[i], 1 );

 if (didSomething) {
   // now we can initialize reductionMap 
   return std::auto_ptr<NHomGroupPresentation>(new NHomGroupPresentation(
    oldGroup, *this, substitutionTable, revMap));
 } else
   return std::auto_ptr<NHomGroupPresentation>();
}// end smallCancellation()

NGroupPresentation& NGroupPresentation::operator=(
        const NGroupPresentation& copyMe) {
    nGenerators = copyMe.nGenerators; 
    for (unsigned long i=0; i<relations.size(); i++)
        delete relations[i];
    relations.resize(copyMe.relations.size());
    for (unsigned long i=0; i<relations.size(); i++)
        relations[i] = new NGroupExpression( *copyMe.relations[i] );
    return *this;
}

bool NGroupPresentation::intelligentNielsen()
{ return intelligentSimplifyDetail().get(); }

std::auto_ptr<NHomGroupPresentation> 
    NGroupPresentation::intelligentNielsenDetail()
{
 if (nGenerators < 2) return std::auto_ptr<NHomGroupPresentation>(NULL); 
 // let's keep a record of the best possible substitution,
 bool didSomething(true);
 std::auto_ptr<NHomGroupPresentation> retval(NULL);
 while (didSomething)
  {
   didSomething = false;
   unsigned long bSubi(0), bSubj(0), bSubType(0); // IJ IJi JI or JIi 0,1,2,3
   signed long bSubScore(0);

   for (unsigned long i=0; i<nGenerators; i++) 
    for (unsigned long j=0; j<nGenerators; j++)
   { if (i==j) continue;
    signed long scrIJ(0), scrIJi(0), scrJI(0), scrJIi(0); // ongoing score count.
    // run through all the relators. 
    for (unsigned long l=0; l<relations.size(); l++)
     { NGroupExpression* rel(relations[l]);
       std::list<NGroupExpressionTerm>& terms( rel->getTerms() );
       // now we run from front to back, cyclically keeping track of the
       //  previous and next terms respectively.
       NGroupExpressionTerm prevTerm(terms.back()), 
        thisTerm(terms.front()), nextTerm;
       for (std::list<NGroupExpressionTerm>::iterator T=terms.begin();
            T!=terms.end(); T++)
        {
         std::list<NGroupExpressionTerm>::iterator Tn(T); Tn++;
         if (T!=terms.begin()) { prevTerm = thisTerm; thisTerm=nextTerm; }
         nextTerm = ( (Tn == terms.end()) ? terms.front() : *Tn ); 

         // check IJ  gigj    -> gi  i.e. gi -> gigj^-1 all other gens fixed
         if ( (thisTerm.generator == i) && (thisTerm.exponent>0) )
            ( (nextTerm.generator == j) && (nextTerm.exponent>0) ) ? 
            scrIJ += (2-thisTerm.exponent) : scrIJ -= thisTerm.exponent;
         if ( (thisTerm.generator == i) && (thisTerm.exponent<0) )
            ( (prevTerm.generator == j) && (prevTerm.exponent<0) ) ? 
            scrIJ += (2+thisTerm.exponent) : scrIJ += thisTerm.exponent;
         // check IJi gigj^-1 -> gi i.e. gi -> gigj 
         if ( (thisTerm.generator == i) && (thisTerm.exponent>0) )
            ( (nextTerm.generator == j) && (nextTerm.exponent<0) ) ? 
            scrIJi += (2-thisTerm.exponent) : scrIJi -= thisTerm.exponent;
         if ( (thisTerm.generator == i) && (thisTerm.exponent<0) )
            ( (prevTerm.generator == j) && (prevTerm.exponent>0) ) ? 
            scrIJi += (2+thisTerm.exponent) : scrIJi += thisTerm.exponent;
         // check JI  gjgi    -> gi
         if ( (thisTerm.generator == i) && (thisTerm.exponent<0) )
            ( (nextTerm.generator == j) && (nextTerm.exponent<0) ) ? 
            scrJI += (2+thisTerm.exponent) : scrJI += thisTerm.exponent;
         if ( (thisTerm.generator == i) && (thisTerm.exponent>0) )
            ( (prevTerm.generator == j) && (prevTerm.exponent>0) ) ? 
            scrJI += (2-thisTerm.exponent) : scrJI -= thisTerm.exponent;
         // check JIi gj^-1gi -> gi
         if ( (thisTerm.generator == i) && (thisTerm.exponent<0) )
            ( (nextTerm.generator == j) && (nextTerm.exponent>0) ) ? 
            scrJIi += (2+thisTerm.exponent) : scrJIi += thisTerm.exponent;
         if ( (thisTerm.generator == i) && (thisTerm.exponent>0) )
            ( (prevTerm.generator == j) && (prevTerm.exponent<0) ) ? 
            scrJIi += (2-thisTerm.exponent) : scrJIi -= thisTerm.exponent;
        }
     } // end of relator loop
   // compare the IJ, IJi, JI, JIi subs to the best known one, if it exists
   if (scrIJ > bSubScore)  { bSubScore = scrIJ;  bSubi = i; 
                             bSubj = j; bSubType = 0; }
   if (scrIJi > bSubScore) { bSubScore = scrIJi; bSubi = i; 
                             bSubj = j; bSubType = 1; }
   if (scrJI > bSubScore)  { bSubScore = scrJI;  bSubi = i; 
                             bSubj = j; bSubType = 2; }
   if (scrJIi > bSubScore) { bSubScore = scrJIi; bSubi = i; 
                             bSubj = j; bSubType = 3; }
   } 

  if (bSubScore > 0)
   { // perform sub!
    didSomething=true;
    NGroupPresentation oldPres(*this);
    std::vector<NGroupExpression> DomToRan( oldPres.getNumberOfGenerators() );
    std::vector<NGroupExpression> RanToDom( oldPres.getNumberOfGenerators() );
    for (unsigned long i=0; i<DomToRan.size(); i++)
     { DomToRan[i].addTermFirst( NGroupExpressionTerm( i, 1 ) );
       RanToDom[i].addTermFirst( NGroupExpressionTerm( i, 1 ) ); }
    if (bSubType == 0) { nielsenCombine( bSubi, bSubj, 1, true ); 
       DomToRan[ bSubi ].addTermLast( NGroupExpressionTerm( bSubj, -1 ) );
       RanToDom[ bSubi ].addTermLast( NGroupExpressionTerm( bSubj, 1 ) ); } else
    if (bSubType == 1) { nielsenCombine( bSubi, bSubj, -1, true );  
       DomToRan[ bSubi ].addTermLast( NGroupExpressionTerm( bSubj, 1 ) );
       RanToDom[ bSubi ].addTermLast( NGroupExpressionTerm( bSubj, -1 ) );} else
    if (bSubType == 2) { nielsenCombine( bSubi, bSubj, 1, false );   
       DomToRan[ bSubi ].addTermFirst( NGroupExpressionTerm( bSubj, -1 ) );
       RanToDom[ bSubi ].addTermFirst( NGroupExpressionTerm( bSubj, 1 ) );} else
    if (bSubType == 3) { nielsenCombine( bSubi, bSubj, -1, false );   
       DomToRan[ bSubi ].addTermFirst( NGroupExpressionTerm( bSubj, 1 ) );
       RanToDom[ bSubi ].addTermFirst( NGroupExpressionTerm( bSubj, -1 ) );}
    NGroupPresentation newPres(*this);
    std::auto_ptr<NHomGroupPresentation> tempHom(new 
        NHomGroupPresentation(oldPres,newPres,DomToRan,RanToDom));
    if (!retval.get()) retval.reset( tempHom.release() );
    else retval.reset( tempHom->composeWith( *retval.get() ).release() );
    // make the dom->ran and ran->dom vectors. 
   }
  } // the while loop

 return std::auto_ptr<NHomGroupPresentation>(retval.release());
}

bool NGroupPresentation::homologicalAlignment()
{ return homologicalAlignmentDetail().get(); }

std::auto_ptr<NHomGroupPresentation> 
    NGroupPresentation::homologicalAlignmentDetail()
<<<<<<< HEAD
{//TODO: it appears there's a problem in the new code here.
=======
{
>>>>>>> 55a2ca36
 std::auto_ptr<NHomGroupPresentation> retval; // only allocate if appropriate.
 // step 1: compute abelianization and how generators map to abelianization.
 std::auto_ptr< NMarkedAbelianGroup > abelianized( markedAbelianisation() );
 NMatrixInt abMat( abelianized->minNumberOfGenerators(), 
                   getNumberOfGenerators() );

 for (unsigned long j=0; j<getNumberOfGenerators(); j++)
  {
  std::vector<NLargeInteger> epsilon( getNumberOfGenerators() );
  epsilon[j] = 1;
  std::vector<NLargeInteger> temp( abelianized->snfRep(epsilon) );
  for (unsigned long i=0; i<abelianized->minNumberOfGenerators(); i++)
    abMat.entry(i,j) = temp[i]; // columns are snfreps of abelianized gens.
  }

 unsigned long abNF( abelianized->getNumberOfInvariantFactors() );
 unsigned long abNG( abelianized->minNumberOfGenerators() );
 // step 2: we will mimic the simple smith normal form algorithm algorithm 
 //         using corresponding moves on the group presentation. 
 //         first the free generators.
 for (unsigned long i=abNF; i<abNG; i++)
  { // in row i we will eliminate all but one entry using column
    // operations.  Now we need to do a while loop -- find any two non-zero
    // entries in the row, and reduce.  If there's only one non-zero entry, 
    // we're done. 
    unsigned long j0=0, j1=abMat.columns()-1;
    while (j0 < j1)
    { // if at j0 its zero, inc, if at j1 zero, dec
     if (abMat.entry(i,j0).isZero()) { j0++; continue; } 
     if (abMat.entry(i,j1).isZero()) { j1--; continue; }
     // column op! 
     bool colFlag( abMat.entry(i,j0).abs() < abMat.entry(i,j1).abs() );
     NLargeInteger q = abMat.entry(i,colFlag ? j1 : j0) / 
                       abMat.entry(i,colFlag ? j0 : j1); 
     // subtract q times column j0 from column j1 
     for (unsigned long r=0; r<abMat.rows(); r++)
      abMat.entry(r,colFlag ? j1 : j0) -= abMat.entry(r,colFlag ? j0 : j1)*q; 
     NGroupPresentation oldPres(*this);
     std::vector<NGroupExpression> fVec( nGenerators ), bVec( nGenerators );
     for (unsigned long l=0; l<nGenerators; l++) {
      fVec[l].addTermLast( NGroupExpressionTerm( l, 1 ) );
      bVec[l].addTermLast( NGroupExpressionTerm( l, 1 ) );
      if (l==j1) { 
       fVec[l].addTermLast( NGroupExpressionTerm( 
           colFlag ? j0 : j1, q.longValue() ) );
       bVec[l].addTermLast( NGroupExpressionTerm( 
           colFlag ? j0 : j1, -q.longValue() ) );} }
     // manufacture the Nielsen automorphism... 
     nielsenCombine(colFlag ? j1 : j0, colFlag ? j0 : j1, -q.longValue() );
     std::auto_ptr<NHomGroupPresentation> tempHom(
       new NHomGroupPresentation( oldPres, *this, fVec, bVec ) );
     if (!retval.get()) retval.reset( tempHom.release() ); else 
          retval.reset( tempHom->composeWith( *retval.get() ).release() );
    } // j0==j1 is the column such that entry (i,j1) is +-1. 
    nielsenTransposition(i, j1); 
    abMat.swapColumns(i, j1); 
    // NOTE: the matrix will have the form:
    //       [ * * * ]
    //       [ 0 D 0 ]  At this point, with D a diagonal +-1 matrix.
  }

 for (unsigned long i=0; i<abNF; i++) for (unsigned long j=abNF; j<abNG; j++)
    abMat.entry(i,j) = 0;
 // now we're at [ * 0 * ]
 //              [ 0 D 0 ]

 // step 3: reduce inv fac terms, kill the rest.
 for (unsigned long i=0; i<abNF; i++)
  { // let's start working on entry(i,j0) and (i,j1) with j0<j1 in 0...invFacNum
    unsigned long j0=0, j1=abMat.columns()-1;
    while (j0 < j1)
    { // if at j0 its zero, inc, if at j1 zero, dec
     if ((abMat.entry(i,j0) % abelianized->getInvariantFactor(i)).isZero()) { j0++; continue; } 
     if ((abMat.entry(i,j1) % abelianized->getInvariantFactor(i)).isZero()) { j1--; continue; }
     // column op! 
     bool colFlag( (abMat.entry(i,j0) % abelianized->getInvariantFactor(i)).abs() < 
                   (abMat.entry(i,j1) % abelianized->getInvariantFactor(i)).abs() );
     NLargeInteger q = abMat.entry(i,colFlag ? j1 : j0) / 
                       abMat.entry(i,colFlag ? j0 : j1); 

     // subtract q times column j0 from column j1 
     for (unsigned long r=0; r<abMat.rows(); r++)
      abMat.entry(r,colFlag ? j1 : j0) -= abMat.entry(r,colFlag ? j0 : j1)*q; 
     NGroupPresentation oldPres(*this);
     std::vector<NGroupExpression> fVec( nGenerators ), bVec( nGenerators );
     for (unsigned long l=0; l<nGenerators; l++) {
      fVec[l].addTermLast( NGroupExpressionTerm( l, 1 ) );
      bVec[l].addTermLast( NGroupExpressionTerm( l, 1 ) );
      if (l==j1) {
       fVec[l].addTermLast( NGroupExpressionTerm( 
           colFlag ? j0 : j1, q.longValue() ) );
       bVec[l].addTermLast( NGroupExpressionTerm( 
           colFlag ? j0 : j1, -q.longValue() ) );} }
     // manufacture the Nielsen automorphism... 
     nielsenCombine(colFlag ? j1 : j0, colFlag ? j0 : j1, -q.longValue() );
     std::auto_ptr<NHomGroupPresentation> tempHom(
       new NHomGroupPresentation( oldPres, *this, fVec, bVec ) );
     if (!retval.get()) retval.reset( tempHom.release() ); else 
          retval.reset( tempHom->composeWith( *retval.get() ).release() );
    } // j0==j1 is the column such that entry (i,j1) is +-1. 
    if (i!=j1) {
    nielsenTransposition(i, j1); 
    abMat.swapColumns(i, j1);  }
  }
 // now we're at [ P 0 0 ]
 //              [ 0 D 0 ] so we're essentially done.

 // call prettify
 std::auto_ptr<NHomGroupPresentation> tempHom( prettyRewritingDetail() );
 if (!retval.get() && tempHom.get()) retval.reset( tempHom.release() );
 else if (retval.get() && tempHom.get()) 
   retval.reset( tempHom->composeWith( *retval.get() ).release() );

 return std::auto_ptr<NHomGroupPresentation>( retval.release() );
}

bool NGroupExpression::isTrivial() const
{    return terms.empty(); }

// This algorithm has to be at least moderately sophisticated to ensure it
// recognises that < a, b, a^2, abaB > is abelian. 
bool NGroupPresentation::isAbelian() const
{
 // The idea will be to take all commutators of the generators, and see if
 //  the relators can kill them.
 for (unsigned long i=0; i<nGenerators; i++)
  for (unsigned long j=i+1; j<nGenerators; j++)
   {
    // let's see if we can recursively apply the relations to 
    // [gi,gj] in order to kill it. 
    NGroupExpression COM; // commutator [gi,gj]
    COM.addTermLast( i, 1 );   COM.addTermLast( j, 1 );
    COM.addTermLast( i, -1 );  COM.addTermLast( j, -1 );
    simplifyWord( COM );
    if (!COM.isTrivial()) return false;
   }
 return true;
}

<<<<<<< HEAD
=======
/**
 * This routine takes two words as input, *this and other, and
 * determines whether or not one can re-label the generators in
 * this word to get the other word. If so, it returns a non-empty
 * list of such re-labellings. Re-labellings are partially-defined
 * permutations (with possible inversions if cyclic=true) on the 
 * generator set.
 *
 * @param other is what the return permutation turn 
 * @param cyclic, if false we get a list of exact relabellings from
 *  *this to other.  If true, it can be up to cyclic permutation and
 *  inversion. If cyclic is true, the routine demands both words 
 *  are cyclically-reduced.
 */
std::list< std::map< unsigned long, NGroupExpressionTerm > >
 NGroupExpression::relabellingsThisToOther( const NGroupExpression &other, 
           bool cyclic ) const
{ // we'll handle the cyclic==true case as a repeated cyclic==false call.
 if (cyclic)
  {
   std::list< std::map< unsigned long, NGroupExpressionTerm > > retval;
   if (getNumberOfTerms() != other.getNumberOfTerms())
    return retval;
   NGroupExpression tempW( *this );
   for (unsigned long i=0; i<tempW.getNumberOfTerms(); i++)
    {
     std::list< std::map< unsigned long, NGroupExpressionTerm > > tempL(
        tempW.relabellingsThisToOther( other, false ) );
     // append to retval
     for (std::list< std::map< unsigned long, NGroupExpressionTerm > >::iterator
        j=tempL.begin(); j!=tempL.end(); j++)
        retval.push_back( *j );
     tempW.cycleRight();
    }
   tempW.invert();
   for (unsigned long i=0; i<tempW.getNumberOfTerms(); i++)
    {
     std::list< std::map< unsigned long, NGroupExpressionTerm > > tempL(
        tempW.relabellingsThisToOther( other, false ) );
     // append to retval
     for (std::list< std::map< unsigned long, NGroupExpressionTerm > >::iterator
        j=tempL.begin(); j!=tempL.end(); j++)
        retval.push_back( *j );
     tempW.cycleRight();
    }
   return retval;
   // TODO: consider removing duplicates at this stage.  Or make the return
   //  value a set. 
  }

 // cyclic==false
 std::map< unsigned long, NGroupExpressionTerm > tempMap;
 std::list<NGroupExpressionTerm>::const_iterator j=other.getTerms().begin();
 std::list<NGroupExpressionTerm>::const_iterator i=getTerms().begin();
 for ( ; ( (i!=getTerms().end()) && (j!=other.getTerms().end()) ); i++, j++)
   if (abs(i->exponent) == abs(j->exponent))
    { // matching exponents, so check if generators have been used yet.
     std::map< unsigned long, NGroupExpressionTerm >::iterator k;
     k=tempMap.find( i->generator );
     NGroupExpressionTerm MAPTO( j->generator, 
            (i->exponent == j->exponent) ? 1 : -1 );
     if (k!=tempMap.end()) { // previously defined, check consistency
       if (!(k->second == MAPTO)) // contradicting definition
        return std::list< std::map< unsigned long, NGroupExpressionTerm > >();
       }
     else tempMap[i->generator] = MAPTO;
    }    
 // check if words had different number of terms
 if ( (i!=getTerms().end()) || (j!=other.getTerms().end()) )
  return std::list< std::map< unsigned long, NGroupExpressionTerm > >();

 // okay, we have something.
 std::list< std::map< unsigned long, NGroupExpressionTerm > > retval;
 retval.push_back( tempMap );
 return retval;
}

>>>>>>> 55a2ca36
std::list< NGroupPresentation* > 
    NGroupPresentation::identify_free_product() const
{
 // let's create a list of generators not used in the relators, then 
 // generators that appear in a common generator, or recursively related 
 std::set< unsigned long > unRelated;
 for (unsigned long i=0; i<getNumberOfGenerators(); i++)
    unRelated.insert(i);
 std::list< std::set< unsigned long > > equivRel;
 // determine which generators are used in the relators, to initialize
 // equivRel. 
 { // forced scope
 std::set< unsigned long > usedRels;
 for (unsigned long i=0; i<relations.size(); i++)
  for (std::list<NGroupExpressionTerm>::const_iterator 
    T=relations[i]->getTerms().begin();
    T!=relations[i]->getTerms().end(); T++) 
    usedRels.insert( T->generator ); 
 for (std::set< unsigned long >::iterator i=usedRels.begin();
    i!=usedRels.end(); i++)
  { std::set< unsigned long > singleton;
    singleton.insert( *i );
    unRelated.erase( *i );
    equivRel.push_back(singleton); }
 } // end forced scope
 // now we grow the equivalence relation. 

 for (unsigned long i=0; i<relations.size(); i++) {
  std::set< unsigned long > relSet; // related by relations[i]
  if ( (unRelated.size()==0) && (equivRel.size()==1) ) break;
  for (std::list<NGroupExpressionTerm>::const_iterator 
         T=relations[i]->getTerms().begin();
         T!=relations[i]->getTerms().end(); T++) 
      relSet.insert( T->generator );
  if (relSet.size() < 2) continue; // in case of empty word
  for (std::set< unsigned long >::iterator I=relSet.begin(); I!=relSet.end();
       I++) 
  for (std::set< unsigned long >::iterator J=I; J!=relSet.end(); J++) {
    if (I==J) continue;
  std::list< std::set< unsigned long > >::iterator SI;
  std::list< std::set< unsigned long > >::iterator SJ;
  for (SI=equivRel.begin(); SI!=equivRel.end(); SI++)
    if (SI->find( *I )!=SI->end()) break;
  for (SJ=equivRel.begin(); SJ!=equivRel.end(); SJ++)
    if (SJ->find( *J )!=SJ->end()) break;
  if (SI==SJ) continue; // so we merge the sets SI and SJ are pointing to.
  SI->insert( SJ->begin(), SJ->end() );
  equivRel.erase( SJ );
  } // I J loop
 } // i loop

 if ( (equivRel.size()+unRelated.size()) < 2) 
    return std::list< NGroupPresentation* >();
 // build return value. We'll have subgroup free products, and a free group
 // provided unRelated is non-empty. 

 std::list< NGroupPresentation* > retval;
 if (unRelated.size()>0) {
   NGroupPresentation* newGrp( new NGroupPresentation );
   newGrp->addGenerator( unRelated.size() );
   retval.push_back( newGrp );
   }
 for (std::list< std::set< unsigned long > >::iterator I=equivRel.begin();
      I!=equivRel.end(); I++) {
    NGroupPresentation* newGrp( new NGroupPresentation );
    newGrp->addGenerator( I->size() );
    std::map< unsigned long, unsigned long > downMap; // old to new map
    unsigned long count(0);
    for (std::set< unsigned long >::iterator J=I->begin(); J!=I->end(); J++)
     {
      downMap.insert( std::pair< unsigned long, unsigned long >(*J, count) );
      count++;
     }
   // Build map from this groups generators to corresponding generators of *this
   // decide which relators from *this are relevant. 
    for (unsigned long i=0; i<relations.size(); i++)
     {
      // check if relations[i] generator is in *I
      if (I->find( relations[i]->getTerm(0).generator)!=I->end()) // yes!
       {
        NGroupExpression* newRel( new NGroupExpression );
        for (std::list<NGroupExpressionTerm>::const_iterator 
              ET=relations[i]->getTerms().begin();
             ET!=relations[i]->getTerms().end(); ET++)
          newRel->addTermLast( downMap[ ET->generator ], ET->exponent );
        newGrp->addRelation( newRel );
       }
     } // end relations i loop
    retval.push_back( newGrp );
 }
 return retval;
} // end identify_free_product()

/**
 *  This algorithm is to recognise the fundamental groups of circle bundles
 * over surfaces, and determine (as best as it can) the type of circle bundle.
 *
 * Over S^2, there is S^1 x S^2, S^3, RP3 and lens spaces. These are the
 *  cyclic fundamental groups.
 *
 * Over RP^2 there is S^1 x RP^2 and S^2 x~ S^1 are the only two non-orientable
 *  manifolds, these are Z + Z_2 and Z.  The orientable manifolds are:
 * S^1 x~ RP^2, L_{4,1}, S^3/Q(8), SFS(S^2 | 1/2, -1/2, 1/3) and more generally
 *  SFS(S^2 | 1/2, -1/2, 1/k) == SFS( RP^2 | k ) with fundamental group
 *  < b, f | bfb^-1 = f^-1, b^2f^k > these are all finite groups. 
 *
 * Over S^1xS^1 there is...
 *
 * Over S^1 x~ S^1 there is...
 *
 * Over \Sigma_2 there is...
 *
 * Over \Sigma_{-3} there is...
 *
 * I'll extend the algorithm provided \Sigma_2 or \Sigma_{-3}'s are found
 *  in the census. 
 *
 * We should probably alter the return value to something more informative, 
 * eventually. 
 *
 * Will return an empty string if could not identify fundamental group in this
 * class. 
 */
<<<<<<< HEAD
std::string NGroupPresentation::identify_circle_bundle_over_surface()
{
 // start with the most readily-computable invariant, H_1
 std::auto_ptr< NAbelianGroup > ab( abelianisation() );
 std::stringstream retval;

 // rank 0
=======
std::string NGroupPresentation::identify_circle_bundle_over_surface(bool orientable)
{
 std::auto_ptr< NAbelianGroup > ab( abelianisation() );
 std::stringstream retval;

 // The simplest fundamental groups to recognise: S3, RP3, Lens.
>>>>>>> 55a2ca36
 if (ab.get()->getRank()==0)
  {
   if (nGenerators==0) return std::string("S3");
   if (nGenerators==1) { // Lens space
     unsigned long ord( ab.get()->getInvariantFactor(0).longValue() );
<<<<<<< HEAD
=======
     if (ord==2) return std::string("RP3");
>>>>>>> 55a2ca36
     retval<<"L("<<ord<<",";
     if (ord<5) retval<<"1"; else retval<<"?";
     retval<<")";
     return retval.str();
    }
<<<<<<< HEAD
   // we need to also recognise the SFS(S^2 : 1/2, -1/2, 1/k) manifolds, 
   // equivalently SFS(RP^2 : k).  These are orientable manifolds. 
   if ( (nGenerators==2) && (relations.size()==2) ) {
       // these groups have reduced presentations of the form
       // < b, f | bfb^-1 = f^-1, b^2f^k > we need to be a little careful
       // about seeing them
     
     }  // end 2 gen, 2 relator group
   } // end ab is finite.

 // rank 1
 if (ab.get()->getRank()==1)
  {}
 //  cyclic

 // rank 2
 if (ab.get()->getRank()==2)
  {}

 // TODO: higher-rank cases
=======
  }

 // next simplest: S2 x S1 and S2 x~ S1 (is bundle over RP2)
 if ( (ab.get()->getRank()==1) && (ab.get()->getNumberOfInvariantFactors()==0) )
  {
   if ( (nGenerators==1) && orientable ) return std::string("S2 x S1");
   if ( (nGenerators==1) && !orientable ) return std::string("S2 x~ S1");
  }

 // next, let's identify the bundles over RP2.  The non-orientable list
 // is just S2 x~ S1 non-orientable odd euler class (above)
 //     and S1 x RP2 non-orientable even euler class
 // the orientable list is more interesting, see next bracket
 if ( (ab.get()->getRank()==1) && (ab.get()->getNumberOfInvariantFactors()==1) )
  { // ab Z+Z_k
   if ( (ab.get()->getInvariantFactor(0).longValue()==2) && 
        isAbelian() ) return std::string("RP2 x S1");
  }

 // remaining non-or total space for S^1 bundles over RP2. 
 //       SFS(S^2 : 1/2, -1/2, 1/k) manifolds where k is the euler class, k>1 
 // equivalently SFS(RP^2 : k).  These have presentations
 //  < b, f : bfb^-1 = f^-1, b^2f^k=1 >.  These have abelianizations
 // Z_2 or Z_2^2 depending on whether or not k is odd or even, respectively
 if ( ( ab.get()->getRank()==0 ) && orientable ) {
  if ( ( ( ab.get()->getNumberOfInvariantFactors()==1 ) ?
       ( ab.get()->getInvariantFactor(0).longValue()==2 ) : false ) || 
       ( ( ab.get()->getNumberOfInvariantFactors()==2 ) ?
       ( ( ab.get()->getInvariantFactor(0).longValue()==2 ) &&
         ( ab.get()->getInvariantFactor(1).longValue()==2 ) ) : false ) )
   {
    for (unsigned long k=2; k<6; k++)
     { // TODO: this is very primitive and limited to euler char < 7. 
      std::stringstream tempstr; 
      std::vector<std::string> relVec; relVec.push_back("abAb");
      tempstr<<"aab^"<<k; relVec.push_back(tempstr.str());
      NGroupPresentation target(2, relVec);
      target.intelligentSimplify();
      target.proliferateRelators();
      tempstr.flush();
      if (k==2) tempstr<<"S3 / Q8";
      else      tempstr<<"S1 x~"<<k<<" RP2";
      if (isSimpleIsomorphicTo(target)) return tempstr.str();
     }
   }
 }

 // bundles over S1 x S1, and S1 x~ S1
 if ( isAbelian() && (ab.get()->getRank()==3) && 
                     (ab.get()->getNumberOfInvariantFactors()==0) )
   return std::string("S1 x S1 x S1");
>>>>>>> 55a2ca36

 return std::string();
}

<<<<<<< HEAD
=======
// Routine (at present) looks for isomorphism between *this group and other,
// at present only maps of the form that send generators
//  g_i --> g_{sigma i}^{delta_i} where sigma is some permutation of the
// generators, and delta is some function {0,1,...,ngens-1} --> {+1, -1}
//
// We do this by creating a routine that runs through the relators of this
// group and checks if there are any partial permutations sigma that allow
// that relator to be respected by a map.  It builds up a big list of all 
// these partial subs, one list for every relator in *this group.  As we
// iterate through the relators we iteratively check compatibility of these
// subsititions lists, winnowing-down the list of substitions as we go.
// Once done, if non-empty that would define the map
// on all generators other than free factors, so then we have to similarly
// check for free factors in other.  Then we check the inverse (in the free
// group) descends to a map, if so we're done. 
//
// To enable this we should probably carefully index the relations. And we
// should handle 1-gen relations differently than multiple-gen relations, 
// otherwise there's a potential memory explosion.  
//
// TODO: we can modify this to be a findHom routine. And if the target is 
// a finite group, find *all* homs up to conjugacy, etc. 
//
bool NGroupPresentation::isSimpleIsomorphicTo( const NGroupPresentation& other ) const
{
 // Check if presentations have the same number of generators.  
 if (nGenerators != other.nGenerators) return false;
 // Check if relations empty
 if ( (relations.size()==0) && (other.relations.size()==0) ) return true;
 if ( (relations.size()==0) || (other.relations.size()==0) ) return false;
 // Both relations.size()>0, and have the same number of generators.

 // list of related by number of generators appearing
 std::map< unsigned long, std::list< NGroupExpression* > > domRelIdx, ranRelIdx;
 
 for (unsigned long i=0; i<relations.size(); i++)
  {
   const std::list<NGroupExpressionTerm> nget( relations[i]->getTerms() );
   std::set< unsigned long > gensUsed;
   for (std::list<NGroupExpressionTerm>::const_iterator j=nget.begin();
        j!=nget.end(); j++)
     gensUsed.insert( j->generator );
   domRelIdx[ gensUsed.size() ].push_back( relations[i] );
  }
 for (unsigned long i=0; i<other.relations.size(); i++) 
  {
   const std::list<NGroupExpressionTerm> nget( other.relations[i]->getTerms() );
   std::set< unsigned long > gensUsed;
   for (std::list<NGroupExpressionTerm>::const_iterator j=nget.begin();
        j!=nget.end(); j++)
     gensUsed.insert( j->generator );
   ranRelIdx[ gensUsed.size() ].push_back( other.relations[i] );
  }

 // for each relator of this we have lists of potential substitutions
 // typedef std::list< partialSubType > pSubListType;
 std::list< std::map<unsigned long, NGroupExpressionTerm> > allPartialSubs;
 allPartialSubs.push_back( std::map<unsigned long, NGroupExpressionTerm>() );

 for (std::map< unsigned long, std::list< NGroupExpression* > >::const_reverse_iterator
      i=domRelIdx.rbegin(); i!=domRelIdx.rend(); i++)
  { // currently we'll do the most simplistic thing possible -- look for relabellings
    // of these relators in the target presentation.
    unsigned long nGens = i->first;
    if (ranRelIdx.find(nGens)==ranRelIdx.end()) return false;

     const std::list< NGroupExpression* > DOMR( i->second );
     const std::list< NGroupExpression* > RANR( ranRelIdx[nGens] );
      // build list of subs for all DOMR -> RANR possibilities
     for (std::list< NGroupExpression* >::const_iterator DI=DOMR.begin();
           DI!=DOMR.end(); DI++)
      {
       std::list< std::map<unsigned long, NGroupExpressionTerm> > newPartialSubs;
       // for each DI, every extension or consistent hom with allPArtialSubs 
       // we find using DI will be put in newPartialSubs, at the end, we replace
       // allPartialSubs with newPartialSubs. 
       for (std::list< NGroupExpression* >::const_iterator RI=RANR.begin();
           RI!=RANR.end(); RI++)
        { // built tempList
         // TODO: let's put the special case nGens==1 here, where instead of 
         //  looking making all possible maps, we just choose one.  This is 
         //  because if we get here and its not defined on a torsion element,
         //  is must have been a free factor Z_k * other stuff.  So we only
         //  need to choose a complementary map.

         std::list< std::map< unsigned long, NGroupExpressionTerm > >
           tempList( (*DI)->relabellingsThisToOther( *(*RI), true ) );
         for (std::list< std::map< unsigned long, NGroupExpressionTerm > >::iterator 
               X=tempList.begin(); X!=tempList.end(); X++)
         for (std::list< std::map< unsigned long, NGroupExpressionTerm > >::iterator
               Y=allPartialSubs.begin(); Y!=allPartialSubs.end(); Y++)
           {
            // newMap will be the potential extension of *X and *Y
            std::map< unsigned long, NGroupExpressionTerm > newMap;
            std::map< unsigned long, NGroupExpressionTerm >::iterator Xi=X->begin();
            std::map< unsigned long, NGroupExpressionTerm >::iterator Yi=Y->begin();
            while ( (Xi!=X->end()) || (Yi!=Y->end()) )
             {
              if ( (Xi!=X->end()) && (Yi!=Y->end()) ) {
               if (Xi->first < Yi->first) { newMap.insert( *Xi ); Xi++; }
               else if (Xi->first > Yi->first) { newMap.insert( *Yi ); Yi++; }
               else if (Xi->second == Yi->second) { newMap.insert( *Xi ); Xi++; Yi++; }
               else // this does not extend
                goto get_out_of_while_loop_goto_tag;
               }
              else if (Xi!=X->end()) { newMap.insert( *Xi ); Xi++; }
              else if (Yi!=Y->end()) { newMap.insert( *Yi ); Yi++; }
             }
            newPartialSubs.push_back( newMap );
            get_out_of_while_loop_goto_tag: // this skips insertion
            {} // goto tags apparently can't be at the end of while loops!
           }
        } // end RI loop
       if (newPartialSubs.empty()) return false;
       allPartialSubs.clear();
       allPartialSubs.swap( newPartialSubs );
       // TODO: Remove duplicates if they exist. This would help reduce time 
       //  wasted
      } // end DI and newPartialSubs loop 
  }

 // TODO: if still undefined, there are some free factors.  Count them on 
 //  both sides then define.

 for (std::list< std::map< unsigned long, NGroupExpressionTerm > >::iterator
      X=allPartialSubs.begin(); X!=allPartialSubs.end(); X++)
   {
    unsigned long gi=0;
    std::set< unsigned long > rGen;
    for (std::map<unsigned long, NGroupExpressionTerm >::iterator GI=X->begin(); 
         GI!=X->end(); GI++)
     {
      rGen.insert(GI->second.generator);
      if (GI->first!=gi) break;
      else gi++;
     }
   if ( (rGen.size()==nGenerators) && (gi==nGenerators) ) 
    {
     std::vector< NGroupExpression > map(nGenerators);
     for (std::map<unsigned long, NGroupExpressionTerm >::iterator GI=X->begin();
          GI!=X->end(); GI++)
      {
        NGroupExpression let;
        let.addTermFirst( GI->first, GI->second.exponent );
        map[GI->second.generator] = let;
      }
     NHomGroupPresentation invMap( other, *this, map );
     if (invMap.verifyHom()) { //std::cout<<invMap.detail()<<"\n";
                               return true;   
                             }
    }
   }

 return false;
}
>>>>>>> 55a2ca36

bool NGroupPresentation::nielsenTransposition(const unsigned long &i, 
                                              const unsigned long &j)
{
<<<<<<< HEAD
    if (i==j) return false;
    bool retval=false;
    for (unsigned long l=0; l<relations.size(); l++)
     {
      std::list<NGroupExpressionTerm>& terms( relations[l]->getTerms() );
      for (std::list<NGroupExpressionTerm>::iterator k=terms.begin(); 
           k!=terms.end(); k++)
        { 
          if (k->generator == i) { k->generator = j; retval = true; }
          else if (k->generator == j) { k->generator = i; retval = true; } 
        }
     }
    return retval;
=======
 if (i==j) return false;
 bool retval=false;
 for (unsigned long l=0; l<relations.size(); l++)
  {
   std::list<NGroupExpressionTerm>& terms( relations[l]->getTerms() );
   for (std::list<NGroupExpressionTerm>::iterator k=terms.begin(); 
        k!=terms.end(); k++)
     { 
       if (k->generator == i) { k->generator = j; retval = true; }
       else if (k->generator == j) { k->generator = i; retval = true; } 
     }
  }
 return retval;
>>>>>>> 55a2ca36
}

bool NGroupPresentation::nielsenInvert(const unsigned long &i)
{
    bool retval=false;
    for (unsigned long l=0; l<relations.size(); l++)
     {
      std::list<NGroupExpressionTerm>& terms(relations[l]->getTerms());
      for (std::list<NGroupExpressionTerm>::iterator k=terms.begin(); 
           k!=terms.end(); k++)
        {
        if (k->generator == i) { k->exponent=(-k->exponent); retval = true; }
        }
     }
    return retval;
}

bool NGroupPresentation::nielsenCombine(const unsigned long &i, 
    const unsigned long &j, const signed long &k,  const bool &flag)
{ // replace ri with (ri)(rj)^(-k)
    bool retval(false);
    NGroupExpression let;
    if (flag) { let.addTermFirst(i, 1); let.addTermLast(j, -k); }
    else { let.addTermLast(i, 1); let.addTermFirst(j, -k); }
    for (unsigned long k=0; k<relations.size(); k++)
          if (relations[k]->substitute(i, let, true)) retval = true;
    return retval;
}


// these macros are used only in the identify_extension_over_Z routine below.
namespace { // anonymous namespace to ensure not put in the library
#define idx(gen, cov) ((unsigned long)(gen-1)+nGm1*cov)
#define unidx(dat) std::pair<unsigned long, unsigned long>((dat % nGm1)+1, dat/nGm1)
}

// if presentation is of a group that can bet written as an extension
//  0 --> A --> G --> Z --> 0
// this routine is to change the presentation to appear to be such a split
//  extension. 
<<<<<<< HEAD
// TODO: modify this to both return the automorphism of the fibre and the
//  reducing isomorphism. 
=======
//
// TODO: at present it will not declare presentations of the form:
//  < a, b | a^5, bab^-1=a^2 > extensions over Z, because of the 
// a^2 term.  Should fix this.  But how to do it in any generality? 
// Perhaps multiply conjugating automorphisms, to deduce
//  < a, b | a^5, bab^-1=a^2, ba^2b^-1=a^4=a^-1 > etc...
// Short-term we can recognise the fibre as being abelian and check
// invertibility using HomMarkedAbelianGroup routines.
//
>>>>>>> 55a2ca36
std::auto_ptr< NHomGroupPresentation > 
    NGroupPresentation::identify_extension_over_Z()
{
 // step 1: let's build the abelianization homomorphism. 
 homologicalAlignment();
 std::auto_ptr< NMarkedAbelianGroup > abelianized( markedAbelianisation() );
 if (abelianized->getRank() != 1) return 
    std::auto_ptr< NHomGroupPresentation >(NULL);
 if (abelianized->getNumberOfInvariantFactors()>0)  // put Z generator at 0-th
    nielsenTransposition(0, abelianized->getNumberOfInvariantFactors() );

 // We have the presentation of this group in the form
 // < a, g1, g2, ..., gn | r1, ..., rm > with a->1, gi->0 under abelianization
 // 
 // step 2: An infinite presentation of the kernel of the map to Z is given
 //  by < g1i, g2i, ..., gni | r1i, ..., rmi > for all lifts i of the generators
 //  and relators above, after collapsing "a". We can collapse this to a finite
 //  presentation if and only if unique max and minima (in the Z cover) exist
 //  among the lifted relators.  So we check for that. 
 
 // lifts stores the lifts of the ri's, after crushing the lifts of the a's. 
 std::vector< std::list< std::pair< NGroupExpressionTerm, signed long > > > 
    lifts( relations.size() );

 // the following max/minKiller give a list of the found pairs
 //  (generator index, relator index) to keep track of which relators we can 
 //  use to kill generators (in the covering space).
 std::map< unsigned long, unsigned long > maxKiller;
 std::map< unsigned long, unsigned long > minKiller;
 std::map< unsigned long, unsigned long > cellWidth; // 2-cell width in cover

 for (unsigned long l=0; l<relations.size(); l++)
     { // for each relator determine highest and lowest lifts, and if they
       // are unique or not.

      signed long lift=0;
      signed long maxLift(0), minLift(0);   // sheet index
      unsigned long maxCell(0), minCell(0); // generator's index in presentation
      bool dupMax(false), dupMin(false);    // duplicate lift height?
      std::list<NGroupExpressionTerm>& terms(relations[l]->getTerms());
      for (std::list<NGroupExpressionTerm>::reverse_iterator k=terms.rbegin(); 
           k!=terms.rend(); k++)
        { // right to left through the relator
         if (k->generator > 0) {
          lifts[l].push_back( std::pair< NGroupExpressionTerm, signed long >
             ( *k, lift ) ); 
          // special case if maxCell and minCell not yet initialized.
          if (maxCell==0) { maxLift = lift; minLift = lift; 
                            maxCell = k->generator; minCell = k->generator; 
            dupMax = (labs(k->exponent)==1) ? false : true;
            dupMin = (labs(k->exponent)==1) ? false : true; }
          else { // back to regular case
           if (lift > maxLift) 
            { maxLift = lift; dupMax = (labs(k->exponent)==1) ? false : true; 
              maxCell = k->generator; } else 
           if (lift==maxLift) { dupMax = true; }
           if (lift < minLift) 
            { minLift = lift; dupMin = (labs(k->exponent)==1) ? false : true; 
              minCell = k->generator; } else
           if (lift==minLift) { dupMin = true; }
           }
          }
         else lift += k->exponent;
        }
      // maxCell and minCell have to be non-zero at this point.
      cellWidth[l] = (unsigned long)(maxLift - minLift); 

      if ( (maxCell!=0) && (!dupMax) ) 
       { 
        std::map< unsigned long, unsigned long>::iterator 
            I=maxKiller.find(maxCell);
        if (I!=maxKiller.end()) // compare the current maxKiller[maxCell] to l. 
          { if (cellWidth[l] > cellWidth[ I->second ]) maxKiller[maxCell]=l; }
        else maxKiller[maxCell]=l; 
       }
      if ( (minCell!=0) && (!dupMin) ) 
       { 
        std::map< unsigned long, unsigned long>::iterator 
            I=minKiller.find(minCell);
        if (I!=minKiller.end()) // compare the current maxKiller[minCell] to l. 
          { if (cellWidth[l] > cellWidth[ I->second ]) minKiller[minCell]=l; }
        minKiller[minCell]=l; 
       }      
      // now let's readjust the relator so that its minLift is at level 0.
      if (minLift != 0)
       {
        relations[l]->addTermFirst(0, minLift);
        relations[l]->addTermLast(0, -minLift);
        relations[l]->simplify();
        for (std::list<std::pair< NGroupExpressionTerm, signed long> >::iterator
         I=lifts[l].begin(); I!=lifts[l].end(); I++)
          I->second -= minLift; // adjust the lifts to have min lift 0
       }
      // cyclically permute lifts so that the max-weight rep appears first
      while (lifts[l].front().second != cellWidth[l])
       { std::pair< NGroupExpressionTerm, signed long > temp(lifts[l].front());
         lifts[l].pop_front();
         lifts[l].push_back( temp ); 
       }
      // ensure word starts with highest-weight element as inverted.
      if (lifts[l].front().first.exponent == 1)
       {
        std::pair< NGroupExpressionTerm, signed long > temp(lifts[l].front());
        lifts[l].pop_front();
        lifts[l].reverse();
        lifts[l].push_front(temp); // now run and change the exponents
        for (std::list< std::pair<NGroupExpressionTerm, signed long> >::iterator
         I=lifts[l].begin(); I!=lifts[l].end(); I++)
            I->first.exponent = -I->first.exponent;
       }
     }
 // this is the test for whether or not we can find a finite collection of
 // generators
 unsigned long nGm1( nGenerators - 1 );
 if ( (maxKiller.size() != nGm1) || (minKiller.size() != nGm1) )
    return std::auto_ptr< NHomGroupPresentation >(NULL); 

 unsigned long maxWidth(0);
 unsigned long liftCount(0); // how many lifts of our generators do we need?
 for (unsigned long i=0; i<maxKiller.size(); i++)
  {
  if (cellWidth[maxKiller[i]]>liftCount) liftCount = cellWidth[maxKiller[i]];
  if (cellWidth[minKiller[i]]>liftCount) liftCount = cellWidth[minKiller[i]];
  }
 for (std::map< unsigned long, unsigned long>::iterator I=cellWidth.begin(); 
      I!=cellWidth.end(); I++)
  if (I->second > maxWidth) maxWidth = I->second;
 // we need liftCount lifts of our generators and relators.  Perhaps we should
 // either cite something in Magnus-Karass-Solitar for this or put in a proof.
 // let's build a vector that describes the relationa a(gi)a^-1 = ...

 // build table of reductions of the liftCount==M lift of generators.  
 // the indexing of the generators of the kernel of G --> Z will be handled
 // by the above idx and unidx macros.
 std::map<unsigned long, NGroupExpression> genKiller;
 // start with the liftCount lift, i.e. the first order reducers a^-Mg_ia^M =...
 for (unsigned long i=1; i<getNumberOfGenerators(); i++)
  {
   NGroupExpression temp;
   // maxKiller[i] is the index in lifts of the relator that kills generator gi
   // i is a liftIdx
   unsigned long delta(0);
   for (std::list< std::pair< NGroupExpressionTerm, signed long > >::iterator 
     I=lifts[maxKiller[i]].begin(); I!=lifts[maxKiller[i]].end(); I++)
    { 
     if (I==lifts[maxKiller[i]].begin()) 
       { // push up delta sheets so that it kills appropriately
        delta = (unsigned long)(liftCount - I->second);
        continue;
       }  
     temp.addTermFirst( NGroupExpressionTerm( 
        idx( I->first.generator, I->second + delta ), I->first.exponent ) );
    }
   genKiller.insert( std::pair< unsigned long, NGroupExpression >
                     (idx(i,liftCount),temp) );
  }

 // extra genKillers -- sometimes there are wider words than the killing words. 
 //  like with presentations such as:
 //   < a b | b a^-1 b a^-1 b^-1 a^2, a^-3 b^2 a^3 b^2 >
 // We could alternatively use the genKiller to reduce the width of the other
 // relators.  But for now we use this less-sophisticated work-around. 
 for (unsigned long j=liftCount; j<maxWidth; j++)
  { 
    for (unsigned long i=1; i<getNumberOfGenerators(); i++)
     { // bump-up lift of each genKiller then apply previous genKillers to them 
       // to create word in the fibre group.
      NGroupExpression tempW( genKiller[idx(i, j)] );
      for (std::list<NGroupExpressionTerm>::iterator I=tempW.getTerms().begin();
           I!=tempW.getTerms().end(); I++) I->generator += nGm1;
      for (std::map<unsigned long, NGroupExpression>::iterator 
        J=genKiller.begin(); J!=genKiller.end(); J++)
         tempW.substitute( J->first, J->second, false );
      genKiller.insert( std::pair< unsigned long, NGroupExpression >
               (idx(i,j+1), tempW) );
     }
  }

 //  initialize tempTable with the 0-th lifts of the relators. 
 std::list< NGroupExpression > tempTable;
 NGroupPresentation kerPres;
 kerPres.addGenerator( liftCount * nGm1 );

 for (unsigned long i=0; i<lifts.size(); i++)
 {
  NGroupExpression temp;
  for (std::list< std::pair< NGroupExpressionTerm, signed long > 
            >::iterator I=lifts[i].begin(); I!=lifts[i].end(); I++)
     temp.addTermFirst( NGroupExpressionTerm( 
        idx( I->first.generator, I->second ), I->first.exponent ) );
  for (std::map<unsigned long, NGroupExpression>::iterator J=genKiller.begin();
         J!=genKiller.end(); J++)
      temp.substitute( J->first, J->second, false );
  temp.simplify(); 
  if (temp.wordLength()>0)
    {
    tempTable.push_back(temp);
    kerPres.addRelation( new NGroupExpression(temp) );
    }
 }
 if (!kerPres.isValid()) 
  { std::cout<<"identify_extension_over_Z() error:"<<
     " out of bounds relator in kerPres.\n";
     std::cout.flush();   exit(1); }
 // build the reductions of the {0,1,...,liftCount-1} translates of **all**
 // the relators from the group, and assemble them into the relators of the
 // kernel.
 for (unsigned long M=0; M<liftCount; M++)
  { // increment the words in tempTable
   for ( std::list< NGroupExpression >::iterator I=tempTable.begin(); 
         I != tempTable.end(); I++)
   {
    std::list< NGroupExpressionTerm >& It(I->getTerms() );
    for (std::list<NGroupExpressionTerm>::iterator J=It.begin();
         J!=It.end(); J++)
      J->generator += nGm1; // this depends on choice of idx function
    for (std::map<unsigned long, NGroupExpression>::iterator 
        J=genKiller.begin(); J!=genKiller.end(); J++)
      I->substitute( J->first, J->second, false );
    // apply genKiller to reduce the words, and push to presentation
    kerPres.addRelation( new NGroupExpression( *I ) );   
   }
  }
  // replace this presentation by the semi-direct product presentation.
  std::vector<NGroupExpression> autVec;

  autVec.resize( nGm1*liftCount );
  for (unsigned long i=0; i<autVec.size(); i++) // this part depends on idx
   if ( i >= nGm1*(liftCount-1) ) 
     autVec[i] = genKiller[i+nGm1]; 
   else 
     { 
     NGroupExpression temp;
     temp.addTermFirst( i+nGm1, 1 );
     autVec[i] = temp;
     }

  std::auto_ptr< NHomGroupPresentation > 
        retval(new NHomGroupPresentation( kerPres, kerPres, autVec ) );
  retval->intelligentSimplify();

  // Modify this presentation to reflect the semi-direct product
  //        structure we've discovered! 
  // deallocate relations, and resize and repopulate with copies of kerPres's
  //  relations. 

  nGenerators = retval->getDomain().nGenerators + 1;
  for (unsigned long i=0; i<relations.size(); i++)
   delete relations[i];
  relations.resize( retval->getDomain().nGenerators + 
                    retval->getDomain().relations.size() );

  for (unsigned long i=0; i<retval->getDomain().relations.size(); i++)
   relations[i] = new NGroupExpression( *retval->getDomain().relations[i] );

  // And now all the b^-1g_ib = genKiller(i) and b^-1g_ib = g_{i+1} relations.
  for (unsigned long i=0; i<retval->getDomain().nGenerators; i++)
   {
    NGroupExpression* temp;
    temp = new NGroupExpression( retval->evaluate(i) );
    temp->addTermFirst( retval->getDomain().nGenerators, 1);
    temp->addTermFirst( i, -1);
    temp->addTermFirst( retval->getDomain().nGenerators, -1); 
    relations[ i+retval->getDomain().relations.size() ] = temp;
   }

 return std::auto_ptr< NHomGroupPresentation >( retval );
}

bool NGroupPresentation::isValid() const
 {
    for (unsigned long i=0; i<relations.size(); i++)
     for (std::list<NGroupExpressionTerm>::const_iterator 
            j=relations[i]->getTerms().begin(); 
            j!=relations[i]->getTerms().end(); j++)
      if (j->generator >= nGenerators) return false;
    return true;
 }


/*
 * This is an entirely cosmetic re-writing of the presentation, is
 * fast and superficial.   
 *  1) It inverts relators if net sign of the generators is negative.
 *  2) It cyclically permutes relators to start with smallest gen.
 *  3) It sorts the relators by number of generator indices that
 *     appear, followed by relator numbers (lexico) followed by 
 *     relator length. 
 *  4) Makes elementary simplifications to aid in seeing standard
 *     relators like commutators. 
 */
namespace { // anonymous namespace
bool compare_words(const NGroupExpression* first, 
                   const NGroupExpression* second)
{
 // compute number of letters used
 std::set<unsigned long> usedTermsF, usedTermsS;
 for (std::list<NGroupExpressionTerm>::const_iterator 
    j=first->getTerms().begin();  j!=first->getTerms().end(); j++)     
    usedTermsF.insert( j->generator );
 for (std::list<NGroupExpressionTerm>::const_iterator 
    j=second->getTerms().begin(); j!=second->getTerms().end(); j++)    
    usedTermsS.insert( j->generator );
 if (usedTermsF.size() < usedTermsS.size()) return true;
 if (usedTermsF.size() > usedTermsS.size()) return false;
 // have all the same terms, sort lexicographically on which terms used
 std::set<unsigned long>::iterator i=usedTermsF.begin();
 std::set<unsigned long>::iterator j=usedTermsS.begin();
 while (i != usedTermsF.end())
  {
   if (*i < *j) return true; 
   if (*i > *j) return false;
   i++; j++;
  }
 // the two words first and second use exactly the same letters. 
 if (first->wordLength() < second->wordLength()) return true;
 if (first->wordLength() > second->wordLength()) return false;
 if (first->getNumberOfTerms() < second->getNumberOfTerms()) return true;
 if (first->getNumberOfTerms() > second->getNumberOfTerms()) return false;
 // now we can compare them lexicographically, letter by letter. 
 // first we lay them out one letter at a time.
 std::vector< NGroupExpressionTerm > first_word_vec( 0 );
 std::vector< NGroupExpressionTerm > second_word_vec( 0 ); 
 first_word_vec.reserve( first->wordLength() ); 
 second_word_vec.reserve( second->wordLength() );
 std::list<NGroupExpressionTerm>::const_iterator it; 
 for (it = first->getTerms().begin(); it!=first->getTerms().end(); it++)
  { for (unsigned long I=0; I<abs((*it).exponent); I++)
     first_word_vec.push_back( NGroupExpressionTerm( (*it).generator, 
        ((*it).exponent>0) ? 1 : -1 ) );  }
 for (it = second->getTerms().begin(); it!=second->getTerms().end(); it++)
  { for (unsigned long I=0; I<abs((*it).exponent); I++)
     second_word_vec.push_back( NGroupExpressionTerm( (*it).generator, 
        ((*it).exponent>0) ? 1 : -1 ) );  }
 // now we compare termwise
 for (unsigned long I=0; I<first_word_vec.size(); I++)
  {
   if (first_word_vec[I].generator < second_word_vec[I].generator) return true;
   if (first_word_vec[I].generator > second_word_vec[I].generator) return false;
   if (first_word_vec[I].exponent  < second_word_vec[I].exponent) return true;
   if (first_word_vec[I].exponent  > second_word_vec[I].exponent) return false;
  }

 // exactly the same words. 
 return false;
}
} // end anonymous namespace

bool NGroupPresentation::prettyRewriting()
{ return prettyRewritingDetail().get(); }

// this routine iteratively finds length 1 relators, and uses them to simplify
// other relators.  In the end it deletes all length 0 relators and re-indexes. 
std::auto_ptr<NHomGroupPresentation> NGroupPresentation::prettyRewritingDetail()
{
 // keep the relators in a list for now. 
 std::list<NGroupExpression*> relatorPile;
 for (unsigned long i=0; i<relations.size(); i++)
  relatorPile.push_back( relations[i] );
 NGroupPresentation oldPres(*this); 

 // step 1: cyclic reduce relators. Delete length 0 relators. 
 //         delete generators corresponding to length 1 relators
 std::list<NGroupExpression*>::iterator it;
 for ( it = relatorPile.begin(); it != relatorPile.end(); it++ ) 
    (*it)->simplify(true);

 std::set<unsigned long> genToDel; // generators we've eliminated
 bool reloopFlag(true);
 while (reloopFlag)
  {
   reloopFlag=false;
   std::set<unsigned long> newGenDel;
   for ( it = relatorPile.begin(); it != relatorPile.end(); it++ )
    {
    if ((*it)->getNumberOfTerms() == 1) 
    if ( abs( (*it)->getTerms().front().exponent ) == 1 ) // a killer!
     { newGenDel.insert( (*it)->getTerms().front().generator ); }
    }
   genToDel.insert( newGenDel.begin(), newGenDel.end() );

   for (std::set<unsigned long>::iterator i=newGenDel.begin(); 
        i!=newGenDel.end(); i++)
    for (it=relatorPile.begin(); it!=relatorPile.end(); it++)
     if ((*it)->substitute(*i, NGroupExpression(), true )) reloopFlag=true;
  }

  relations.clear();
  relations.reserve( relatorPile.size() - genToDel.size() );
  for (it = relatorPile.begin(); it!=relatorPile.end(); it++)
   {
    if ( (*it)->getNumberOfTerms()>0 )
      relations.push_back( *it );
    else delete (*it);
   }
  relatorPile.clear();
  for (unsigned long i=0; i<relations.size(); i++)
   relatorPile.push_back( relations[i] );

  std::auto_ptr< NHomGroupPresentation > redMap;
  if (genToDel.size()>0)
   { 
    std::set< unsigned long > interval, compDelete; // complement
    for (unsigned long i=0; i<nGenerators; i++) 
        interval.insert(interval.end(), i);
    std::set_difference( interval.begin(), interval.end(), 
                         genToDel.begin(), genToDel.end(), 
                         std::inserter(compDelete, compDelete.end() ) );

    // then reduce the group, run through genToDel and do gi->1 subs on all
    //  relators, and gk --> gk-1 for larger generators. 
    std::vector< NGroupExpression > downSub(nGenerators);
    std::vector< NGroupExpression > upSub(nGenerators - genToDel.size());
    unsigned long i=0;
    for (std::set<unsigned long>::iterator I=compDelete.begin();
         I!=compDelete.end(); I++)
     {
      upSub[i].addTermFirst( NGroupExpressionTerm( (*I), 1 ) );
      downSub[*I].addTermFirst( NGroupExpressionTerm( i, 1 ) );
      // might as well perform downSub now on all relators.
      for (it=relatorPile.begin(); it!=relatorPile.end(); it++)
       (*it)->substitute( *I, downSub[*I], true);
      i++;
     }    
    nGenerators -= genToDel.size();
    // assemble the reduction map
    redMap.reset( new NHomGroupPresentation( oldPres, *this, 
                          downSub, upSub ) );
   }

 // step 2: sort by number of letters present, followed by word length
 //         to do this, we build a list of relators and a sorting criterion. 
 relatorPile.sort(compare_words);
 relations.clear();
 relations.reserve(relatorPile.size());
 for (it = relatorPile.begin(); it!=relatorPile.end(); it++)
  relations.push_back( *it );

 // step 3: if there is a relator with net sign < 0, invert it
 for (unsigned long i=0; i<relations.size(); i++)
  { // add up signs
   signed int sig(0);
   for (std::list<NGroupExpressionTerm>::iterator 
        j=relations[i]->getTerms().begin();
        j!=relations[i]->getTerms().end(); j++) sig += j->exponent;     
   if (sig < 0) relations[i]->invert();
  }

 // step 4: for each generator find first relator where it appears with non-zero
 //   weight, if negative, invert the generator. 
 // TODO maybe...

 // step 5: cyclically permute to start with a lexicographically smallest
 //         term
 for (unsigned long i=0; i<relations.size(); i++) 
    if (relations[i]->getNumberOfTerms()>0)
  { 
    // form list of all terms involved, find smallest, cyclically permute to
    //  start with that one.
    std::set<unsigned long> usedTerms;
    for (std::list<NGroupExpressionTerm>::iterator 
         j=relations[i]->getTerms().begin();
         j!=relations[i]->getTerms().end(); j++)
     usedTerms.insert( j->generator );
    unsigned long smallestGen( *usedTerms.begin() ); 
    while ( relations[i]->getTerm(0).generator != smallestGen )
     relations[i]->cycleRight();
  }

 return std::auto_ptr<NHomGroupPresentation>( redMap.release() );
}


////////////////// ALL INPUT / OUTPUT routines below //////////////////////

// XML output

void NGroupPresentation::writeXMLData(std::ostream& out) const {
    out << "<group generators=\"" << nGenerators << "\">\n";
    for (RelIteratorConst it = relations.begin(); it != relations.end(); it++) {
        out << "  ";
        (*it)->writeXMLData(out);
        out << '\n';
    }
    out << "</group>\n";
}

void NGroupExpression::writeXMLData(std::ostream& out) const {
    out << "<reln> ";
    for (TermIteratorConst it = terms.begin(); it != terms.end(); it++)
        out << (*it).generator << '^' << (*it).exponent << ' ';
    out << "</reln>";
}

// group expression output routines

void NGroupExpression::writeText(std::ostream& out, bool shortword) const {
    if (terms.empty())
        out << '1';
    else {
        std::list<NGroupExpressionTerm>::const_iterator i;
        for (i = terms.begin(); i!=terms.end(); i++) {
            if (i != terms.begin())
                out << ' ';
            if (shortword)
                out << char('a' + i->generator);
            else
                out << "g_" << i->generator;
            if ( i->exponent != 1 )
                out << '^' << i->exponent;
        }
    }
}

std::string NGroupExpression::toTeX() const {
    std::ostringstream out;
    writeTeX(out);
    return out.str();
}

void NGroupExpression::writeTeX(std::ostream& out) const {
    if (terms.empty())
        out << 'e';
    else {
        std::list<NGroupExpressionTerm>::const_iterator i;
        for (i = terms.begin(); i!=terms.end(); i++) {
            out << "g_{" << i->generator << '}';
            if ( i->exponent != 1 )
                out << "^{" << i->exponent << '}';
        }
    }
}

void NGroupExpression::writeTextShort(std::ostream& out) const {
    if (terms.empty())
        out << '1';
    else {
        TermIteratorConst last = --terms.end();
        copy(terms.begin(), last,
            std::ostream_iterator<NGroupExpressionTerm>(out, " "));
        out << *last;
    }
}

// presentation output routines below

std::string NGroupPresentation::toTeX() const {
    std::ostringstream out;
    writeTeX(out);
    return out.str();
}

void NGroupPresentation::writeTeX(std::ostream& out) const {
    out << "\\langle ";
    if (nGenerators == 0) out << "\\cdot";
    else if (nGenerators == 1) out << "g_0";
    else if (nGenerators == 2) out << "g_0, g_1";
    else {
        out << "g0, \\cdots, g" <<(nGenerators - 1);
    }
    out << " | ";
    if (relations.empty())
        out << "\\cdot";
    else
        for (RelIteratorConst it = relations.begin();
                it != relations.end(); it++) {
            if (it != relations.begin())
                out << ", ";
            (*it)->writeTeX(out);
        }
    out << " \\rangle";
}

void NGroupPresentation::writeTextLong(std::ostream& out) const {
    out << "Generators: ";
    if (nGenerators == 0)
        out << "(none)";
    else if (nGenerators == 1)
        out << "a";
    else if (nGenerators == 2)
        out << "a, b";
    else if (nGenerators <= 26)
        out << "a .. " << char('a' + nGenerators - 1);
    else
        out << "g0 .. g" << (nGenerators - 1);
    out << std::endl;

    out << "Relations:\n";
    if (relations.empty())
        out << "    (none)\n";
    else
        for (RelIteratorConst it = relations.begin();
                it != relations.end(); it++) {
            out << "    ";
            (*it)->writeText(out, nGenerators <= 26);
            out << std::endl;
        }
}

std::string NGroupPresentation::toStringCompact() const {
    std::ostringstream out;
    writeTextCompact(out);
    return out.str();
}

std::string NGroupPresentation::compact() const {
    std::ostringstream out;
    writeTextCompact(out);
    return out.str();
}

void NGroupPresentation::writeTextCompact(std::ostream& out) const {
    if (nGenerators == 0) {
        out << "< >";
        return;
    }

    out << "<";
    if (nGenerators <= 26) {
        for (unsigned long i=0; i<nGenerators; i++)
            out << ' ' << char('a' + i);
    } else {
        out << " g0 .. g" << (nGenerators - 1);
    }

    if (relations.empty()) {
        out << " >";
        return;
    }

    out << " | ";
    for (RelIteratorConst it = relations.begin();
            it != relations.end(); it++) {
        if (it != relations.begin())
            out << ", ";
        (*it)->writeText(out, nGenerators <= 26);
    }
    out << " >";
}


// We will go through, apply dehnAlgSubMetric look for substitutions, 
//  then apply all of them within a reasonable length. 
// if user requests we will go further and do a 2nd iteration with more care...
// depth==1 by default. 

void NGroupPresentation::proliferateRelators(unsigned long depth) {
 std::list< NGroupExpression* > newRels;
 for (unsigned long i=0; i<relations.size(); i++)
 for (unsigned long j=0; j<relations.size(); j++)
  {
   if (i==j) continue; // TODO: maybe accept novel self-substitutions? 
   std::set< NWordSubstitutionData > sub_list; 
   dehnAlgorithmSubMetric( *(relations[i]), *(relations[j]), sub_list, depth );
   while (!sub_list.empty())
    {
     NGroupExpression* newRel( new NGroupExpression( *(relations[i]) ) );
     applySubstitution( *newRel, *(relations[j]), *sub_list.begin() );
     sub_list.erase( sub_list.begin() );
     newRels.push_back(newRel);
    }
  }
 depth--;
 while (depth>0) 
  {
   std::list< NGroupExpression* > tempRels;
   for (unsigned long i=0; i<relations.size(); i++)
   for (std::list< NGroupExpression* >::iterator j=newRels.begin(); 
        j!=newRels.end(); j++)
    { // attempt to tack relation[i] to *j. To do this, we should perhaps 
      // keep a record of how *j was created, as in where the two junction 
      // points are so as to ensure what we're adding spans at least one 
      // of the junctions. 
      std::set< NWordSubstitutionData > sub_list; 
      dehnAlgorithmSubMetric( **j, *(relations[i]), sub_list, depth ); 
      while (!sub_list.empty())
       { // TODO: we might want to avoid some obviously repetitive subs 
         //       as noted above? 
        NGroupExpression* newRel( new NGroupExpression( *(*j) ) );
        applySubstitution( *newRel, *(relations[i]), *sub_list.begin() );
        sub_list.erase( sub_list.begin() );
        tempRels.push_back(newRel);
       }
    }
   depth--;
   while (!tempRels.empty()) { newRels.push_back( *tempRels.begin() ); 
                               tempRels.erase( tempRels.begin() ); }
  }
 while (!newRels.empty()) { relations.push_back( newRels.front() ); 
                            newRels.pop_front(); }
}

} // namespace regina
<|MERGE_RESOLUTION|>--- conflicted
+++ resolved
@@ -263,11 +263,7 @@
         std::auto_ptr< NHomGroupPresentation > AUT( 
             presCopy.identify_extension_over_Z() );
         if (AUT.get() != NULL) {
-<<<<<<< HEAD
-            // Let's try to identify the fibre. 
-=======
            // Let's try to identify the fibre. 
->>>>>>> 55a2ca36
             std::string domStr( AUT.get()->getDomain().recogniseGroup() );
             if (domStr.length()>0) {
                 out<<"Z~"<<domStr<<" w/monodromy ";
@@ -697,7 +693,6 @@
     if (valid != NULL) (*valid) = false;
     terms.clear();
   }  
-<<<<<<< HEAD
 }
 
 bool NGroupExpression::addStringFirst( const std::string& input)
@@ -718,28 +713,6 @@
  return true;
 }
 
-=======
-}
-
-bool NGroupExpression::addStringFirst( const std::string& input)
-{
- bool temp(false);
- NGroupExpression tword( NGroupExpression(input, &temp) );
- if (!temp) return false;
- else addTermsFirst(tword);
- return true;
-}
-
-bool NGroupExpression::addStringLast( const std::string& input)
-{
- bool temp(false);
- NGroupExpression tword( NGroupExpression(input, &temp) );
- if (!temp) return false;
- else addTermsLast(tword);
- return true;
-}
-
->>>>>>> 55a2ca36
 //             **********  NGroupPresentation below **************
 
 NGroupPresentation::NGroupPresentation(unsigned long nGens,  
@@ -1087,11 +1060,7 @@
 
 std::auto_ptr<NHomGroupPresentation> 
     NGroupPresentation::homologicalAlignmentDetail()
-<<<<<<< HEAD
-{//TODO: it appears there's a problem in the new code here.
-=======
 {
->>>>>>> 55a2ca36
  std::auto_ptr<NHomGroupPresentation> retval; // only allocate if appropriate.
  // step 1: compute abelianization and how generators map to abelianization.
  std::auto_ptr< NMarkedAbelianGroup > abelianized( markedAbelianisation() );
@@ -1231,8 +1200,6 @@
  return true;
 }
 
-<<<<<<< HEAD
-=======
 /**
  * This routine takes two words as input, *this and other, and
  * determines whether or not one can re-label the generators in
@@ -1310,7 +1277,6 @@
  return retval;
 }
 
->>>>>>> 55a2ca36
 std::list< NGroupPresentation* > 
     NGroupPresentation::identify_free_product() const
 {
@@ -1434,58 +1400,23 @@
  * Will return an empty string if could not identify fundamental group in this
  * class. 
  */
-<<<<<<< HEAD
-std::string NGroupPresentation::identify_circle_bundle_over_surface()
-{
- // start with the most readily-computable invariant, H_1
- std::auto_ptr< NAbelianGroup > ab( abelianisation() );
- std::stringstream retval;
-
- // rank 0
-=======
 std::string NGroupPresentation::identify_circle_bundle_over_surface(bool orientable)
 {
  std::auto_ptr< NAbelianGroup > ab( abelianisation() );
  std::stringstream retval;
 
  // The simplest fundamental groups to recognise: S3, RP3, Lens.
->>>>>>> 55a2ca36
  if (ab.get()->getRank()==0)
   {
    if (nGenerators==0) return std::string("S3");
    if (nGenerators==1) { // Lens space
      unsigned long ord( ab.get()->getInvariantFactor(0).longValue() );
-<<<<<<< HEAD
-=======
      if (ord==2) return std::string("RP3");
->>>>>>> 55a2ca36
      retval<<"L("<<ord<<",";
      if (ord<5) retval<<"1"; else retval<<"?";
      retval<<")";
      return retval.str();
     }
-<<<<<<< HEAD
-   // we need to also recognise the SFS(S^2 : 1/2, -1/2, 1/k) manifolds, 
-   // equivalently SFS(RP^2 : k).  These are orientable manifolds. 
-   if ( (nGenerators==2) && (relations.size()==2) ) {
-       // these groups have reduced presentations of the form
-       // < b, f | bfb^-1 = f^-1, b^2f^k > we need to be a little careful
-       // about seeing them
-     
-     }  // end 2 gen, 2 relator group
-   } // end ab is finite.
-
- // rank 1
- if (ab.get()->getRank()==1)
-  {}
- //  cyclic
-
- // rank 2
- if (ab.get()->getRank()==2)
-  {}
-
- // TODO: higher-rank cases
-=======
   }
 
  // next simplest: S2 x S1 and S2 x~ S1 (is bundle over RP2)
@@ -1537,13 +1468,10 @@
  if ( isAbelian() && (ab.get()->getRank()==3) && 
                      (ab.get()->getNumberOfInvariantFactors()==0) )
    return std::string("S1 x S1 x S1");
->>>>>>> 55a2ca36
 
  return std::string();
 }
 
-<<<<<<< HEAD
-=======
 // Routine (at present) looks for isomorphism between *this group and other,
 // at present only maps of the form that send generators
 //  g_i --> g_{sigma i}^{delta_i} where sigma is some permutation of the
@@ -1699,26 +1627,10 @@
 
  return false;
 }
->>>>>>> 55a2ca36
 
 bool NGroupPresentation::nielsenTransposition(const unsigned long &i, 
                                               const unsigned long &j)
 {
-<<<<<<< HEAD
-    if (i==j) return false;
-    bool retval=false;
-    for (unsigned long l=0; l<relations.size(); l++)
-     {
-      std::list<NGroupExpressionTerm>& terms( relations[l]->getTerms() );
-      for (std::list<NGroupExpressionTerm>::iterator k=terms.begin(); 
-           k!=terms.end(); k++)
-        { 
-          if (k->generator == i) { k->generator = j; retval = true; }
-          else if (k->generator == j) { k->generator = i; retval = true; } 
-        }
-     }
-    return retval;
-=======
  if (i==j) return false;
  bool retval=false;
  for (unsigned long l=0; l<relations.size(); l++)
@@ -1732,7 +1644,6 @@
      }
   }
  return retval;
->>>>>>> 55a2ca36
 }
 
 bool NGroupPresentation::nielsenInvert(const unsigned long &i)
@@ -1773,10 +1684,6 @@
 //  0 --> A --> G --> Z --> 0
 // this routine is to change the presentation to appear to be such a split
 //  extension. 
-<<<<<<< HEAD
-// TODO: modify this to both return the automorphism of the fibre and the
-//  reducing isomorphism. 
-=======
 //
 // TODO: at present it will not declare presentations of the form:
 //  < a, b | a^5, bab^-1=a^2 > extensions over Z, because of the 
@@ -1786,7 +1693,6 @@
 // Short-term we can recognise the fibre as being abelian and check
 // invertibility using HomMarkedAbelianGroup routines.
 //
->>>>>>> 55a2ca36
 std::auto_ptr< NHomGroupPresentation > 
     NGroupPresentation::identify_extension_over_Z()
 {
