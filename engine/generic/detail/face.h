--- conflicted
+++ resolved
@@ -814,105 +814,6 @@
 };
 
 /**
-<<<<<<< HEAD
- * Specifies how <i>subdim</i>-faces are numbered within a
- * <i>dim</i>-dimensional simplex.
- *
- * Every class Face<dim, subdim> inherits from this class.
- * End users should not need to reference this class directly - you can
- * just call the inherited routines in Face<dim, subdim>, such as
- * Face<dim, subdim>::ordering(), Face<dim, subdim>::faceNumber(), and so on.
- *
- * The routines in this class have been put into this separate FaceNumbering
- * class (instead of FaceBase or Face) so that they can be specialised
- * (and therefore optimised) in Regina's \ref stddim "standard dimensions".
- */
-template <int dim, int subdim>
-class FaceNumbering {
-    public:
-        /**
-         * Given a <i>subdim</i>-face number within a <i>dim</i>-dimensional
-         * simplex, returns the corresponding canonical ordering of the
-         * simplex vertices.
-         *
-         * If this canonical ordering is \a c, then \a c[0,...,\a subdim]
-         * will be the vertices of the given face in increasing numerical
-         * order.  That is, \a c[0] &lt; ... &lt; \a c[\a subdim].
-         * For faces of dimension \a subdim &le; <i>dim</i>-2, the remaining
-         * images \a c[(\a subdim + 1),...,\a dim] will be chosen to make
-         * the permutation even.
-         *
-         * Note that this is \e not the same permutation as returned by
-         * Simplex<dim>::faceMapping<subdim>():
-         *
-         * - ordering() is a static function, which returns the same permutation
-         *   for the same face number, regardless of which <i>dim</i>-simplex
-         *   we are looking at.  The images of 0,...,\a subdim will always
-         *   appear in increasing order, and (for dimensions
-         *   \a subdim &le; <i>dim</i>-2) the permutation will always be even.
-         *
-         * - faceMapping() examines the underlying face \a F of the
-         *   triangulation and, across all appearances of \a F in different
-         *   <i>dim</i>-simplices: (i) chooses the images of 0,...,\a subdim to
-         *   map to the same respective vertices of \a F; and (ii) chooses the
-         *   images of (\a subdim + 1),...,\a dim to maintain a "consistent
-         *   orientation" constraint.
-         *
-         * @param face identifies which <i>subdim</i>-face of a
-         * <i>dim</i>-dimensional simplex to query.  This must be between
-         * 0 and (<i>dim</i>+1 choose <i>subdim</i>+1)-1 inclusive.
-         * @return the corresponding canonical ordering of the simplex vertices.
-         */
-        static NPerm<dim + 1> ordering(unsigned face);
-
-        /**
-         * Identifies which <i>subdim</i>-face in a <i>dim</i>-dimensional
-         * simplex is represented by the first (\a subdim + 1) elements of the
-         * given permutation.
-         *
-         * In other words, this routine identifies which <i>subdim</i>-face
-         * number within a <i>dim</i>-dimensional simplex spans vertices
-         * <tt>vertices[0, ..., \a subdim]</tt>.
-         *
-         * @param vertices a permutation whose first (\a subdim + 1)
-         * elements represent some vertex numbers in a <i>dim</i>-simplex.
-         * @return the corresponding <i>subdim</i>-face number in the
-         * <i>dim</i>-simplex.  This will be between 0 and
-         * (<i>dim</i>+1 choose <i>subdim</i>+1)-1 inclusive.
-         */
-        static unsigned faceNumber(const NPerm<dim + 1>& vertices);
-
-        /**
-         * Tests whether the given <i>subdim</i>-face of a
-         * <i>dim</i>-dimensional simplex contains the given vertex
-         * of the simplex.
-         *
-         * @param face a <i>subdim</i>-face number in a <i>dim</i>-simplex;
-         * this must be between 0 and (<i>dim</i>+1 choose <i>subdim</i>+1)-1
-         * inclusive.
-         * @param vertex a vertex number in a <i>dim</i>-simplex; this must be
-         * between 0 and \a dim inclusive.
-         * @return \c true if and only if the given <i>subdim</i>-face
-         * contains the given vertex.
-         */
-        static bool containsVertex(unsigned face, unsigned vertex);
-};
-
-// Note that FaceNumbering is specialised in standard dimensions.
-// Do not explicitly drag in the specialised headers for now.
-template <> class FaceNumbering<2, 1>;
-template <> class FaceNumbering<2, 0>;
-template <> class FaceNumbering<3, 2>;
-template <> class FaceNumbering<3, 1>;
-template <> class FaceNumbering<3, 0>;
-template <> class FaceNumbering<4, 3>;
-template <> class FaceNumbering<4, 2>;
-template <> class FaceNumbering<4, 1>;
-template <> class FaceNumbering<4, 0>;
-
-/**
-=======
->>>>>>> 80d9c514
  * Helper class that indicates what data type \a Base uses to store its
  * list of <i>subdim</i>-faces.
  *
