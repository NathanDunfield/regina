--- conflicted
+++ resolved
@@ -343,11 +343,7 @@
                 3*tri->triangleIndex(tri->getTetrahedron(
                 sIEFOT[i]/4 )->getTriangle( (sIEFOT[i] + j) % 4)) +
                 p1.preImageOf(sIEFOT[i] % 4) ) ,
-<<<<<<< HEAD
-                tri->getNumberOfFaces()+i ) -= p1.sign();
-=======
-                tri->getNumberOfTriangles()+i ) += ( (p1.sign()==1 ? -1 : 1 ) );
->>>>>>> eaa00a95
+                tri->getNumberOfTriangles()+i ) -= p1.sign();
         }
     }
     // end A2
@@ -356,16 +352,9 @@
     for (i=0;i<tri->getNumberOfTetrahedra();i++) {
         for (j=0;j<4;j++) {
             // first go through standard faces 0 through 3
-<<<<<<< HEAD
-            p1=tri->getTetrahedron(i)->getFaceMapping(j);
-            A3->entry( tri->faceIndex(
-                tri->getTetrahedron(i)->getFace(j) ), i) += p1.sign();
-=======
             p1=tri->getTetrahedron(i)->getTriangleMapping(j);
             A3->entry( tri->triangleIndex(
-                tri->getTetrahedron(i)->getTriangle(j) ), i) +=
-                ( (p1.sign()==1) ? 1 : -1 );
->>>>>>> eaa00a95
+                tri->getTetrahedron(i)->getTriangle(j) ), i) += p1.sign();
             // then ideal faces 0 through 3, if they exist
             if (tri->getTetrahedron(i)->getVertex(j)->isIdeal()==1) {
                 // this part is in error.
@@ -419,13 +408,9 @@
     NEdgeEmbedding tempe;
 
     // start B3: for each dual tetrahedron==nonboundary vertex,
-<<<<<<< HEAD
-    //           find the corresp edges==non-boundary boundary faces
+    //           find the corresp edges==non-boundary boundary triangles
     // problem: this ad-hoc orientation is inaccessible elsewhere.  So it's time to use
     //          regina's accessible one, via regina::NVertexEmbedding::getVertices()
-=======
-    //           find the corresp edges==non-boundary boundary triangles
->>>>>>> eaa00a95
 
     for (i=0;i<dNINBV.size();i++) {
         // dNINBV[i] is the vertices.index() of this vertex.
