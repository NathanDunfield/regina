
/**************************************************************************
 *                                                                        *
 *  Regina - A Normal Surface Theory Calculator                           *
 *  Computational Engine                                                  *
 *                                                                        *
 *  Copyright (c) 1999-2013, Ben Burton                                   *
 *  For further details contact Ben Burton (bab@debian.org).              *
 *                                                                        *
 *  This program is free software; you can redistribute it and/or         *
 *  modify it under the terms of the GNU General Public License as        *
 *  published by the Free Software Foundation; either version 2 of the    *
 *  License, or (at your option) any later version.                       *
 *                                                                        *
 *  As an exception, when this program is distributed through (i) the     *
 *  App Store by Apple Inc.; (ii) the Mac App Store by Apple Inc.; or     *
 *  (iii) Google Play by Google Inc., then that store may impose any      *
 *  digital rights management, device limits and/or redistribution        *
 *  restrictions that are required by its terms of service.               *
 *                                                                        *
 *  This program is distributed in the hope that it will be useful, but   *
 *  WITHOUT ANY WARRANTY; without even the implied warranty of            *
 *  MERCHANTABILITY or FITNESS FOR A PARTICULAR PURPOSE.  See the GNU     *
 *  General Public License for more details.                              *
 *                                                                        *
 *  You should have received a copy of the GNU General Public             *
 *  License along with this program; if not, write to the Free            *
 *  Software Foundation, Inc., 51 Franklin St, Fifth Floor, Boston,       *
 *  MA 02110-1301, USA.                                                   *
 *                                                                        *
 **************************************************************************/

/* end stub */

// ntriangulationhomology.cpp
//        Implements homology as a property of a triangulation.

#include "triangulation/ntriangulation.h"
#include "maths/nmatrixint.h"

namespace regina {

<<<<<<< HEAD
const NAbelianGroup& NTriangulation::homology() const {
    if (H1.known())
        return *H1.value();
=======
const NAbelianGroup& NTriangulation::getHomologyH1() const {
    if (H1_.known())
        return *H1_.value();
>>>>>>> 58f596ba

    if (getNumberOfTetrahedra() == 0)
        return *(H1_ = new NAbelianGroup());

    // Calculate the first homology.
    // Find a maximal forest in the dual 1-skeleton.
    // Note that this will ensure the skeleton has been calculated.
    std::set<NTriangle*> forest;
    maximalForestInDualSkeleton(forest);

    // Build a presentation matrix.
    // Each non-boundary not-in-forest triangle is a generator.
    // Each non-boundary edge is a relation.
    unsigned long nBdryEdges = 0;
    unsigned long nBdryTri = 0;
    for (BoundaryComponentIterator bit = boundaryComponents_.begin();
            bit != boundaryComponents_.end(); bit++) {
        nBdryEdges += (*bit)->getNumberOfEdges();
        nBdryTri += (*bit)->getNumberOfTriangles();
    }
    long nGens = getNumberOfTriangles() - nBdryTri - forest.size();
    long nRels = getNumberOfEdges() - nBdryEdges;
    NMatrixInt pres(nRels, nGens);

    // Find out which triangle corresponds to which generator.
    long* genIndex = new long[getNumberOfTriangles()];
    long i = 0;
    for (TriangleIterator fit = triangles_.begin(); fit != triangles_.end();
            fit++) {
        if ((*fit)->isBoundary())
            genIndex[fit - triangles_.begin()] = -1;
        else if (forest.count(*fit))
            genIndex[fit - triangles_.begin()] = -1;
        else {
            genIndex[fit - triangles_.begin()] = i;
            i++;
        }
    }

    // Run through each edge and put the relations in the matrix.
    std::deque<NEdgeEmbedding>::const_iterator embit;
    NTetrahedron* currTet;
    NTriangle* triangle;
    int currTetFace;
    long triGenIndex;
    i = 0;
    for (EdgeIterator eit = edges_.begin(); eit != edges_.end(); eit++) {
        if (! (*eit)->isBoundary()) {
            // Put in the relation corresponding to this edge.
            for (embit = (*eit)->getEmbeddings().begin();
                    embit != (*eit)->getEmbeddings().end(); embit++) {
                currTet = (*embit).getTetrahedron();
                currTetFace = (*embit).getVertices()[2];
                triangle = currTet->getTriangle(currTetFace);
                triGenIndex = genIndex[triangleIndex(triangle)];
                if (triGenIndex >= 0) {
                    if ((triangle->getEmbedding(0).getTetrahedron() == currTet) &&
                            (triangle->getEmbedding(0).getTriangle() == currTetFace))
                        pres.entry(i, triGenIndex) += 1;
                    else
                        pres.entry(i, triGenIndex) -= 1;
                }
            }
            i++;
        }
    }

    delete[] genIndex;

    // Build the group from the presentation matrix and tidy up.
    NAbelianGroup* ans = new NAbelianGroup();
    ans->addGroup(pres);
    return *(H1_ = ans);
}

const NAbelianGroup& NTriangulation::getHomologyH1Rel() const {
    if (H1Rel_.known())
        return *H1Rel_.value();

    if (getNumberOfBoundaryComponents() == 0)
<<<<<<< HEAD
        return *(H1Rel = new NAbelianGroup(homology()));
=======
        return *(H1Rel_ = new NAbelianGroup(getHomologyH1()));
>>>>>>> 58f596ba

    // Calculate the relative first homology wrt the boundary.

    // Find a maximal forest in the 1-skeleton.
    // Note that this will ensure the skeleton has been calculated.
    std::set<NEdge*> forest;
    maximalForestInSkeleton(forest, false);

    // Build a presentation matrix.
    // Each non-boundary not-in-forest edge is a generator.
    // Each non-boundary triangle is a relation.
    unsigned long nBdryVertices = 0;
    unsigned long nBdryEdges = 0;
    unsigned long nBdryTri = 0;
    unsigned long nClosedComponents = 0;
    for (BoundaryComponentIterator bit = boundaryComponents_.begin();
            bit != boundaryComponents_.end(); bit++) {
        nBdryVertices += (*bit)->getNumberOfVertices();
        nBdryEdges += (*bit)->getNumberOfEdges();
        nBdryTri += (*bit)->getNumberOfTriangles();
    }
    for (ComponentIterator cit = components_.begin();
            cit != components_.end(); cit++)
        if ((*cit)->isClosed())
            nClosedComponents++;
    long nGens = getNumberOfEdges() - nBdryEdges
        - getNumberOfVertices() + nBdryVertices
        + nClosedComponents;
    long nRels = getNumberOfTriangles() - nBdryTri;
    NMatrixInt pres(nRels, nGens);

    // Find out which edge corresponds to which generator.
    long* genIndex = new long[getNumberOfEdges()];
    long i = 0;
    for (EdgeIterator eit = edges_.begin(); eit != edges_.end(); eit++) {
        if ((*eit)->isBoundary())
            genIndex[eit - edges_.begin()] = -1;
        else if (forest.count(*eit))
            genIndex[eit - edges_.begin()] = -1;
        else {
            genIndex[eit - edges_.begin()] = i;
            i++;
        }
    }

    // Run through each triangle and put the relations in the matrix.
    NTetrahedron* currTet;
    NPerm4 currTetVertices;
    long edgeGenIndex;
    i = 0;
    int triEdge, currEdgeStart, currEdgeEnd, currEdge;
    for (TriangleIterator fit = triangles_.begin(); fit != triangles_.end();
            fit++) {
        if (! (*fit)->isBoundary()) {
            // Put in the relation corresponding to this triangle.
            currTet = (*fit)->getEmbedding(0).getTetrahedron();
            currTetVertices = (*fit)->getEmbedding(0).getVertices();
            for (triEdge = 0; triEdge < 3; triEdge++) {
                currEdgeStart = currTetVertices[triEdge];
                currEdgeEnd = currTetVertices[(triEdge + 1) % 3];
                // Examine the edge from vertex edgeStart to edgeEnd
                // in tetrahedron currTet.
                currEdge = NEdge::edgeNumber[currEdgeStart][currEdgeEnd];
                edgeGenIndex = genIndex[edgeIndex(
                    currTet->getEdge(currEdge))];
                if (edgeGenIndex >= 0) {
                    if (currTet->getEdgeMapping(currEdge)[0] == currEdgeStart)
                        pres.entry(i, edgeGenIndex) += 1;
                    else
                        pres.entry(i, edgeGenIndex) -= 1;
                }
            }
            i++;
        }
    }

    delete[] genIndex;

    // Build the group from the presentation matrix and tidy up.
    NAbelianGroup* ans = new NAbelianGroup();
    ans->addGroup(pres);
    return *(H1Rel_ = ans);
}

const NAbelianGroup& NTriangulation::getHomologyH1Bdry() const {
    if (H1Bdry_.known())
        return *H1Bdry_.value();

    // Run through the individual boundary components and add the
    // appropriate pieces to the homology group.
    unsigned long rank = 0;
    unsigned long z2rank = 0;

    // Ensure that the skeleton has been calculated.
    if (! calculatedSkeleton_)
        calculateSkeleton();

    for (BoundaryComponentIterator bit = boundaryComponents_.begin();
            bit != boundaryComponents_.end(); bit++) {
        if ((*bit)->isOrientable()) {
            rank += (2 - (*bit)->getEulerChar());
        } else {
            rank += (1 - (*bit)->getEulerChar());
            z2rank++;
        }
    }

    // Build the group and tidy up.
    NAbelianGroup* ans = new NAbelianGroup();
    ans->addRank(rank);
    ans->addTorsionElement(2, z2rank);
    return *(H1Bdry_ = ans);
}

const NAbelianGroup& NTriangulation::getHomologyH2() const {
    if (H2_.known())
        return *H2_.value();

    if (getNumberOfTetrahedra() == 0)
        return *(H2_ = new NAbelianGroup());

    // Calculations are different for orientable vs non-orientable
    // components.
    // We know the only components will be Z and Z_2.
    long rank, z2rank;
    if (isOrientable()) {
        // Same as H1Rel without the torsion elements.
        rank = getHomologyH1Rel().getRank();
        z2rank = 0;
    } else {
        // Non-orientable!
        // z2rank = # closed cmpts - # closed orientable cmpts
        z2rank = 0;
        for (ComponentIterator cit = components_.begin();
                cit != components_.end(); cit++)
            if ((*cit)->isClosed())
                if (! ((*cit)->isOrientable()))
                    z2rank++;

        // Find rank(Z_2) + rank(Z) and take off z2rank.
        rank = getHomologyH1Rel().getRank() +
            getHomologyH1Rel().getTorsionRank(2) -
            homology().getTorsionRank(2) -
            z2rank;
    }

    // Build the new group and tidy up.
    NAbelianGroup* ans = new NAbelianGroup();
    ans->addRank(rank);
    if (z2rank)
        ans->addTorsionElement(2, z2rank);
    return *(H2_ = ans);
}

} // namespace regina
<|MERGE_RESOLUTION|>--- conflicted
+++ resolved
@@ -40,15 +40,9 @@
 
 namespace regina {
 
-<<<<<<< HEAD
 const NAbelianGroup& NTriangulation::homology() const {
-    if (H1.known())
-        return *H1.value();
-=======
-const NAbelianGroup& NTriangulation::getHomologyH1() const {
     if (H1_.known())
         return *H1_.value();
->>>>>>> 58f596ba
 
     if (getNumberOfTetrahedra() == 0)
         return *(H1_ = new NAbelianGroup());
@@ -129,11 +123,7 @@
         return *H1Rel_.value();
 
     if (getNumberOfBoundaryComponents() == 0)
-<<<<<<< HEAD
-        return *(H1Rel = new NAbelianGroup(homology()));
-=======
-        return *(H1Rel_ = new NAbelianGroup(getHomologyH1()));
->>>>>>> 58f596ba
+        return *(H1Rel_ = new NAbelianGroup(homology()));
 
     // Calculate the relative first homology wrt the boundary.
 
