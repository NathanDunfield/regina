--- conflicted
+++ resolved
@@ -43,996 +43,4 @@
 
 #include "enumerate/treeconstraint.h"
 
-<<<<<<< HEAD
-class AngleStructure;
-class NNormalSurface;
-
-template <int> class Triangulation;
-typedef Triangulation<3> NTriangulation;
-
-template <typename Integer> class LPMatrix;
-template <class LPConstraint> class LPCol;
-template <class LPConstraint> class LPInitialTableaux;
-template <class LPConstraint, typename Integer> class LPData;
-
-class LPConstraintNone;
-
-/**
- * \weakgroup enumerate
- * @{
- */
-
-/**
- * A base class for additional linear constraints that we can add to the
- * tableaux of normal surface or angle structure matching equations.  This is
- * used with NTreeEnumeration, NTreeSingleSoln and related algorithms for
- * enumerating and locating normal surfaces or angle structures in a
- * 3-manifold triangulation.  See the LPInitialTableaux class notes for
- * details on how these constraints interact with the tableaux of
- * matching equations.
- *
- * The linear constraints may be equalities or inequalities, and there
- * may be more than one such constraint.  If all constraints are
- * homogeneous equalities, the class should derive from LPConstraintSubspace
- * instead (not this base class).
- *
- * In angle structure coordinates, these linear constraints must \e not
- * involve the scaling coordinate (the final coordinate that is used to
- * convert the angle structure polytope into a polyhedral cone).
- * The coefficient for the final scaling coordinate in each additional
- * linear constraint will be assumed to be zero.
- *
- * This base class provides no functionality.  For documentation's sake
- * only, the notes here describe the functionality that any subclass
- * \e must implement.  We note again that LPConstraintBase does not
- * provide any implementations at all, and subclasses are completely
- * responsible for their own implementations.
- *
- * \apinotfinal
- *
- * \ifacespython Not present.
- */
-class LPConstraintBase {
-#ifdef __DOXYGEN
-    public:
-        enum {
-            /**
-             * The number of additional linear constraints that we impose.
-             * Each constraint will generate one new variable (column)
-             * and one new equation (row) in the tableaux.
-             */
-            nConstraints
-        };
-
-        /**
-         * Stores the extra coefficients in a single column for the
-         * \a nConstraints additional rows that we add to the tableaux
-         * to describe the \a nConstraints additional linear equations
-         * or inequalities.
-         *
-         * Subclasses may store these coefficients however they like
-         * (in particular, they may optimise for sparse coefficients,
-         * binary coefficients, and so on).  They will only ever be
-         * accessed through the member functions of this Coefficients class.
-         */
-        struct Coefficients {
-            /**
-             * Creates an uninitialised set of coefficients for a single
-             * column.  These cofficients must be initialised through a
-             * call to addRows() before they can be used.
-             */
-            Coefficients();
-
-            /**
-             * Explicitly fills the final row(s) of the given tableaux matrix 
-             * with the coefficients stored in this Coefficients structure.
-             * In essence, this routine simply copies this sparse and/or
-             * specialised representation of the final row(s) into a
-             * more standard dense matrix representation.
-             *
-             * This routine should only affect the final \a nConstraints
-             * entries in the given column of the matrix.  It may assume
-             * that these final row(s) have already been initialised to zero.
-             *
-             * \pre The given matrix has at least \a nConstraints rows
-             * and at least \a col + 1 columns.
-             * \pre The final \a nConstraints entries in column \a col
-             * of the given matrix have already been set to zero.
-             *
-             * @param m the matrix in which to place these column
-             * coefficients.
-             * @param col the column of the given matrix in which to
-             * place these coefficients.
-             */
-            template <typename Integer>
-            void fillFinalRows(LPMatrix<Integer>& m, unsigned col) const;
-
-            /**
-             * Computes the inner product of (i) the final \a nConstraints
-             * entries in the given row of the given matrix with (ii) the
-             * \a nConstraints column coefficients stored in this data
-             * structure.
-             *
-             * \pre The given matrix has at least \a nConstraints columns
-             * and at least \a mRow + 1 rows.
-             *
-             * @param m the matrix whose row we will use in the inner product.
-             * @param mRow the row of the matrix \a m to use in the inner
-             * product.
-             * @return the resulting portion of the inner product.
-             */
-            template <typename Integer>
-            Integer innerProduct(const LPMatrix<Integer>& m, unsigned mRow)
-                const;
-
-            /**
-             * A variant of innerProduct() that takes into account any
-             * adjustments to these linear constraint(s) that are required when
-             * this is a quadrilateral column being used to represent an
-             * octagon type.
-             *
-             * The LPData class offers support for octagonal almost normal
-             * surfaces, in which exactly one tetrahedron is allowed to have
-             * exactly one octagon type.  We represent such an octagon as a
-             * \e pair of incompatible quadrilaterals within the same
-             * tetrahedron.  See the LPData class notes for details on how
-             * this works.
-             *
-             * In some settings, our extra linear constraints must behave
-             * differently in the presence of octagons (i.e., the coefficient
-             * of the octagon type is not just the sum of coefficients of the
-             * two constituent quadrilateral types).  This routine effectively
-             * allows us to adjust the tableaux accordingly.
-             *
-             * Specifically: this routine computes the inner product of (i) the
-             * final \a nConstraints entries in the given row of the given
-             * matrix with (ii) the \a nConstraints column coefficients
-             * stored in this data structure.  We assume that this column
-             * in the underlying tableaux describes one of the two
-             * quadrilateral coordinates in some tetrahedron that together
-             * form an octagon type, and if necessary we implicitly adjust
-             * the coefficients stored in this data structure accordingly.
-             *
-             * This routine is not used with angle structure coordinates.
-             *
-             * \pre The given matrix has at least \a nConstraints columns
-             * and at least \a mRow + 1 rows.
-             *
-             * \pre This column of the underlying tableaux describes one
-             * of the two quadrilateral coordinates that are being
-             * combined to form an octagon type within some tetrahedron.
-             *
-             * @param m the matrix whose row we will use in the inner product.
-             * @param mRow the row of the matrix \a m to use in the inner
-             * product.
-             * @return the resulting portion of the inner product.
-             */
-            template <typename Integer>
-            Integer innerProductOct(const LPMatrix<Integer>& m, unsigned mRow)
-                const;
-        };
-
-        /**
-         * Explicitly constructs equations for the linear function(s)
-         * constrained by this class.  Specifically, this routine takes an
-         * array of Coefficients objects (one for each column of the initial
-         * tableaux) and fills in the necessary coefficient data.
-         *
-         * The precise form of the linear function(s) will typically
-         * depend upon the underlying triangulation.  For this reason,
-         * the triangulation is explicitly passed, along with the
-         * permutation that indicates which columns of the initial tableaux
-         * correspond to which normal or angle structure coordinates.
-         *
-         * More precisely: recall that, for each linear function, the initial
-         * tableaux acquires one new variable \a x_i that evaluates this linear
-         * function f(x).  This routine must create the corresponding row that
-         * sets <tt>f(x) - x_i = 0</tt>.  Thus it must construct the
-         * coefficients of f(x) in the columns corresponding to normal
-         * coordinates, and it must also set a coefficient of -1 in the
-         * column for the corresponding new variable.
-         *
-         * For each subclass \a S of LPConstraintBase, the array \a col
-         * must be an array of objects of type LPCol<S>.
-         * The class LPCol<S> is itself a larger subclass of
-         * the Coefficients class.  This exact type must be used because the
-         * compiler must know how large each column object is in
-         * order to correct access each element of the given array.
-         *
-         * As described in the LPInitialTableaux class notes, it might
-         * not be possible to construct the linear functions (since the
-         * triangulation might not satisfy the necessary requirements).
-         * In this case, this routine should ensure that the linear
-         * functions are in fact the zero functions, and should return
-         * \c false (but it must still set -1 coefficients for the new
-         * variables as described above).  Otherwise (if the linear function
-         * were successfully constructed) this routine should return \c true.
-         *
-         * If you are implementing this routine in a subclass that
-         * works with angle structure coordinates, remember that your
-         * linear constraints must not interact with the scaling coordinate
-         * (the final angle structure coordinate that is used to projectivise
-         * the angle structure polytope into a polyhedral cone).  Your
-         * implementation of this routine \e must ensure that your
-         * linear constraints all have coefficient zero in this column.
-         *
-         * \pre For all coefficients in the array \a col, the
-         * Coefficients substructures have all been initialised with the
-         * default constructor and not modified since.
-         *
-         * @param col the array of columns as stored in the initial
-         * tableaux (i.e., the data member LPInitialTableaux::col_).
-         * @param columnPerm the corresponding permutation of columns
-         * that describes how columns of the tableaux correspond to normal or
-         * angle structure coordinates in the underlying triangulation
-         * (i.e., the data member LPInitialTableaux::columnPerm_).
-         * @param tri the underlying triangulation.
-         * @return \c true if the linear functions were successfully
-         * constructed, or \c false if not (in which case they will be
-         * replaced with the zero functions instead).
-         */
-        static bool addRows(LPCol<LPConstraintBase>* col,
-            const int* columnPerm, const NTriangulation* tri);
-
-        /**
-         * Explicitly constraints each of these linear functions to an
-         * equality or inequality in the underlying tableaux.  This will
-         * typically consist of a series of calls to LPData::constrainZero()
-         * and/or LPData::constrainPositive().
-         *
-         * The variables for these extra linear functions are stored in
-         * columns <tt>numCols - nConstraints</tt>, ..., <tt>numCols - 1</tt>
-         * of the given tableaux, and so your calls to LPData::constrainZero()
-         * and/or LPData::constrainPositive() should operate on these
-         * (and only these) columns.
-         * 
-         * \pre These column coefficients belong to the initial starting
-         * tableaux (LPInitialTableaux) from which the given tableaux is
-         * derived.
-         *
-         * @param lp the tableaux in which to constrain these linear
-         * functions.
-         * @param numCols the number of columns in the given tableaux.
-         */
-        template <typename Integer>
-        static void constrain(LPData<LPConstraintNone, Integer>& lp,
-            unsigned numCols);
-
-        /**
-         * Ensures that the given normal surface satisfies the extra
-         * constraints described by this class.
-         *
-         * Ideally this test is not based on explicitly recomputing the
-         * linear function(s), but instead runs independent tests.
-         * For instance, if this class is used to constraint Euler
-         * characteristic, then ideally this routine would call
-         * s->eulerChar() and test the return value of that routine instead.
-         *
-         * If these linear constraints work with angle structure coordinates
-         * (not normal or almost normal surfaces), then this routine should
-         * return \c false.
-         *
-         * @param s the surface to test.
-         * @return \c true if the given surface satisfies these linear
-         * constraints, or \c false if it does not.
-         */
-        static bool verify(const NNormalSurface* s);
-
-        /**
-         * Ensures that the given angle structure satisfies the extra
-         * constraints described by this class.
-         *
-         * Ideally this test is not based on explicitly recomputing the
-         * linear function(s), but instead runs independent tests;
-         * see the related routine verify(const NNormalSurface*) for examples.
-         *
-         * If these linear constraints work with normal or almost normal
-         * surfaces (not angle structure coordinates), then this routine should
-         * return \c false.
-         *
-         * @param s the angle structure to test.
-         * @return \c true if the given angle structure satisfies these linear
-         * constraints, or \c false if it does not.
-         */
-        static bool verify(const AngleStructure* s);
-
-        /**
-         * Indicates whether the given coordinate system is supported by
-         * this constraint class.
-         *
-         * This routine assumes that the given system is already known to be
-         * supported by the generic tree traversal infrastructure, and only
-         * returns \c false if there are additional prerequisites
-         * imposed by this particular constraint class that the given
-         * system does not satisfy.  If this constraint class does not impose
-         * any of its own additional conditions, this routine may
-         * simply return \c true.
-         *
-         * @param coords the coordinate system being queried; this must
-         * be one of the coordinate systems known to be supported by the
-         * generic NTreeTraversal infrastructure.
-         * @return \c true if and only if this coordinate system is
-         * also supported by this specific constraint class.
-         */
-        static bool supported(NormalCoords coords);
 #endif
-};
-
-/**
- * A subclass of LPConstraintBase used for constraints defined entirely
- * by homogeneous linear equations.
- *
- * Any set of constraints defined entirely by homogeneous linear
- * equations should derive from LPConstraintSubspace, not LPConstraintBase.
- * In other words, any set of constraints derived from LPConstraintSubspace
- * should simply restrict our attention to a vector subspace of the
- * normal surface or angle structure coordinate system.
- *
- * This class does not provide any additional functionality.  It is
- * merely a convenience to help describe and enforce preconditions.
- *
- * \apinotfinal
- *
- * \ifacespython Not present.
- */
-class LPConstraintSubspace : public LPConstraintBase {
-};
-
-/**
- * A do-nothing class that imposes no additional linear constraints on
- * the tableaux of normal surface or angle structure matching equations.
- *
- * See the LPConstraintBase class notes for details on all member
- * functions and structs.
- *
- * \ifacespython Not present.
- */
-class LPConstraintNone : public LPConstraintSubspace {
-    public:
-        enum { nConstraints = 0 };
-
-        /**
-         * Stores the extra coefficients in the tableaux associated
-         * with this constraint class (which for this class is a no-op,
-         * since in this case there are no extra coefficients).
-         *
-         * See the LPConstraintBase::Coefficients notes for further details.
-         */
-        struct Coefficients {
-            Coefficients();
-            template<typename Integer>
-            void fillFinalRows(LPMatrix<Integer>& m, unsigned col) const;
-            template<typename Integer>
-            Integer innerProduct(const LPMatrix<Integer>&, unsigned) const;
-            template<typename Integer>
-            Integer innerProductOct(const LPMatrix<Integer>&, unsigned) const;
-        };
-
-        static bool addRows(LPCol<regina::LPConstraintNone>*,
-            const int*, const NTriangulation*);
-        template<typename Integer>
-        static void constrain(
-            LPData<regina::LPConstraintNone, Integer>&, unsigned);
-        static bool verify(const NNormalSurface*);
-        static bool verify(const AngleStructure*);
-        static bool supported(NormalCoords coords);
-};
-
-/**
- * A class that constraints the tableaux of normal surface matching equations
- * to ensure that Euler characteristic is strictly positive.
- *
- * There are many ways of writing Euler characteritic as a linear
- * function.  The function constructed here has integer coefficients,
- * but otherwise has no special properties of note.
- *
- * This constraint can work with either normal or almost normal
- * coordinates.  In the case of almost normal coordinates, the function
- * is modified to measure Euler characteristic minus the number of
- * octagons (a technique of Casson, also employed by Jaco and Rubinstein, that
- * is used to ensure we do not have more than two octagons when searching for
- * a normal or almost normal sphere in the 3-sphere recognition algorithm).
- *
- * See the LPConstraintBase class notes for details on all member
- * functions and structs.
- *
- * \pre We are working in standard normal or almost normal coordinates
- * (not quadrilateral or quadrilateral-octagon coordinates).  In
- * particular, the coordinate system passed to the corresponding
- * LPInitialTableaux class constructor must be NS_STANDARD.
- *
- * \apinotfinal
- *
- * \ifacespython Not present.
- */
-class LPConstraintEuler : public LPConstraintBase {
-    public:
-        enum { nConstraints = 1 };
-
-        /**
-         * Stores the extra coefficients in the tableaux associated with this
-         * constraint class (in this case, one extra integer per column).
-         *
-         * See the LPConstraintBase::Coefficients notes for further details.
-         */
-        struct Coefficients {
-            int euler;
-                /**< The coefficient of the Euler characteristic
-                     function for the corresponding column of the matching
-                     equation matrix. */
-
-            Coefficients();
-            template<typename Integer>
-            void fillFinalRows(LPMatrix<Integer>& m, unsigned col) const;
-            template<typename Integer>
-            Integer innerProduct(const LPMatrix<Integer>& m,
-                    unsigned mRow) const;
-            template<typename Integer>
-            Integer innerProductOct(const LPMatrix<Integer>& m,
-                    unsigned mRow) const;
-        };
-
-        static bool addRows(
-            LPCol<regina::LPConstraintEuler>* col,
-            const int* columnPerm, const NTriangulation* tri);
-        template<typename Integer>
-        static void constrain(
-            LPData<regina::LPConstraintEuler, Integer>& lp,
-            unsigned numCols);
-        static bool verify(const NNormalSurface* s);
-        static bool verify(const AngleStructure*);
-        static bool supported(NormalCoords coords);
-};
-
-/**
- * A class that constraints the tableaux of normal surface matching equations
- * to ensure that normal surfaces in an ideal triangulation are compact
- * (thereby avoiding spun normal surfaces with infinitely many triangles).
- *
- * At present this class can only work with oriented triangulations that have
- * precisely one vertex, which is ideal with torus link.  These
- * constraints are explicitly checked by addRows(), which returns \c false
- * if they are not satisfied.  Moreover, this constraint calls on
- * SnapPea for some calculations: in the unexpected situation where
- * SnapPea retriangulates, the linear function cannot be constructed and
- * addRows() will again return \c false.  You should always test
- * LPInitialTableaux::constraintsBroken() to verify that the linear
- * functions have been constructed correctly.
- *
- * Also, at present this class can only work with quadrilateral normal
- * coordinates (and cannot handle almost normal coordinates at all).
- * This is \e not explicitly checked; instead it appears as a
- * precondition (see below).
- *
- * See the LPConstraintBase class notes for details on all member
- * functions and structs.
- *
- * \pre We are working in quadrilateral normal coordinates.  In particular,
- * the coordinate system passed to the corresponding LPInitialTableaux class
- * must be NS_QUAD, and constrainOct() must never be
- * called on any of the corresponding LPData tableaux.
- *
- * \apinotfinal
- *
- * \ifacespython Not present.
- */
-class LPConstraintNonSpun : public LPConstraintSubspace {
-    public:
-        enum { nConstraints = 2 };
-
-        /**
-         * Stores the extra coefficients in the tableaux associated with this
-         * constraint class (in this case, two extra integers per column).
-         *
-         * See the LPConstraintBase::Coefficients notes for further details.
-         */
-        struct Coefficients {
-            int meridian;
-                /**< The coefficient of the meridian equation for the
-                     corresponding column of the matching equation matrix. */
-            int longitude;
-                /**< The coefficient of the longitude equation for the
-                     corresponding column of the matching equation matrix. */
-
-            Coefficients();
-            template <typename Integer>
-            void fillFinalRows(LPMatrix<Integer>& m, unsigned col) const;
-            template <typename Integer>
-            Integer innerProduct(const LPMatrix<Integer>& m,
-                    unsigned mRow) const;
-            template <typename Integer>
-            Integer innerProductOct(const LPMatrix<Integer>& m,
-                    unsigned mRow) const;
-        };
-
-        static bool addRows(
-            LPCol<regina::LPConstraintNonSpun>* col,
-            const int* columnPerm, const NTriangulation* tri);
-        template <typename Integer>
-        static void constrain(
-            LPData<regina::LPConstraintNonSpun, Integer>& lp,
-            unsigned numCols);
-        static bool verify(const NNormalSurface* s);
-        static bool verify(const AngleStructure*);
-        static bool supported(NormalCoords coords);
-};
-
-/**
- * A base class for additional banning and marking constraints that we
- * can place on tree traversal algorithms.  This is used with
- * NTreeEnumeration, NTreeSingleSoln and related algorithms for
- * enumerating and locating normal surfaces and angle structures in a
- * 3-manifold triangulation.
- *
- * This class adds constraints of two types:
- *
- * - \e Banning constraints, which ensure that certain coordinates
- *   are set to zero;
- *
- * - \e Marking constraints, which are more flexible and can be used in
- *   different ways by different algorithms.
- *
- * All of these constraints operate only on normal or angle structure
- * coordinates in the underlying tableaux (and in particular not the
- * additional variables introduced by additional linear constraints,
- * as described by LPConstraintBase and its subclasses).
- *
- * Currently marking is used in the following ways:
- *
- * - The NTreeEnumeration and NTautEnumeration algorithms do not use marking
- *   at all.
- *
- * - In the NTreeSingleSoln algorithm, marking affects what is considered
- *   a non-trivial normal surface.  Normally, a non-trivial surface is defined
- *   to be one in which some triangle coordinate is zero.  With marking,
- *   a non-trivial surface is redefined to be one in which some \e unmarked
- *   triangle coordinate is zero.  In other words, marked triangle types
- *   are effectively ignored when determining whether a surface is non-trivial
- *   or not.
- *
- * At present, marking is not used at all for quadrilateral coordinates
- * or angle structures.  However, marking is a very new feature, and this
- * concept may be expanded in future versions of Regina.
- *
- * This class does not record disc types in the order of their normal or
- * angle structure coordinates; instead it records them in the order of their
- * columns in a tableaux for linear programming (as used in LPInitialTableaux).
- * This means that there is a little more work required in setting up
- * the initial lists of banned and marked columns, but then these lists are
- * easy to use on the fly during tree traversal algorithms.
- *
- * This base class provides limited functionality (as documented below).
- * Subclasses \e must implement a constructor (which, like this base
- * class, takes a triangulation and a coordinate system), must implement
- * init() which determines which coordinates are banned and/or marked,
- * and must implement supported(), which indicates which normal or angle
- * structure coordinate system this constraint class can work with.
- *
- * \apinotfinal
- *
- * \ifacespython Not present.
- */
-class BanConstraintBase {
-    protected:
-        const NTriangulation* tri_;
-            /**< The triangulation with which we are working. */
-        int coords_;
-            /**< The normal or almost normal coordinate system in which
-                 we are working.  This must be one of NS_QUAD, NS_STANDARD,
-                 NS_AN_QUAD_OCT, NS_AN_STANDARD, or NS_ANGLE. */
-        bool* banned_;
-            /**< Indicates which columns of a tableaux correspond to banned
-                 coordinates (e.g., banned normal disc types).
-                 The size of this array is the number of normal or angle
-                 structure coordinates (so we explicitly exclude extra columns
-                 that arise from the template parameter LPConstraint. */
-        bool* marked_;
-            /**< Indicates which columns of a tableaux correspond to marked
-                 coordinates (e.g., marked normal disc types).
-                 The size of this array is the number of normal or angle
-                 structure coordinates (so we explicitly exclude extra columns
-                 that arise from the template parameter LPConstraint. */
-
-    protected:
-        /**
-         * Constructs and initialises the \a banned_ and \a marked_ arrays
-         * to be entirely \c false.  The only purpose of passing the
-         * triangulation and coordinate system is to determine how many
-         * normal or angle structure coordinates we are dealing with.
-         *
-         * \warning Before you use this object, the routine init() must be
-         * called to fill in the \a banned_ and \a marked_ arrays with the
-         * correct data.  Otherwise you will have no banned or marked disc
-         * types at all.
-         *
-         * @param tri the triangulation with which we are working.
-         * @param coords the coordinate system in
-         * which we are working.  This must be one of NS_QUAD,
-         * NS_STANDARD, NS_AN_QUAD_OCT, NS_AN_STANDARD, or NS_ANGLE.
-         */
-        BanConstraintBase(const NTriangulation* tri, int coords);
-
-        /**
-         * Destroys this object and all associated data.
-         */
-        ~BanConstraintBase();
-
-        /**
-         * Enforces all bans described by this class in the given
-         * tableaux.  Specifically, for each banned coordinate, this
-         * routine calls LPData::constrainZero() on the corresponding
-         * coordinate column.
-         *
-         * @param lp the tableaux in which to enforce the bans.
-         */
-        template <class LPConstraint, typename Integer>
-        void enforceBans(LPData<LPConstraint, Integer>& lp) const;
-
-#ifdef __DOXYGEN
-        /**
-         * Identifies which coordinates to ban and mark, and records the
-         * corresponding tableaux columns in the \a banned_ and \a marked_
-         * arrays respectively.
-         *
-         * @param columnPerm the permutation of columns that describes how
-         * columns of the tableaux correspond to normal or angle strutcure
-         * coordinates in the underlying triangulation.  Specifically, this
-         * permutation must be the same permutation returned by
-         * LPInitialTableaux::columnPerm().
-         */
-        void init(const int* columnPerm);
-
-        /**
-         * Indicates whether the given coordinate system is supported by
-         * this constraint class.
-         *
-         * This routine assumes that the given system is already known to be
-         * supported by the generic tree traversal infrastructure, and only
-         * returns \c false if there are additional prerequisites
-         * imposed by this particular constraint class that the given
-         * system does not satisfy.  If this constraint class does not impose
-         * any of its own additional conditions, this routine may
-         * simply return \c true.
-         *
-         * @param coords the coordinate system being queried; this must
-         * be one of the coordinate systems known to be supported by the
-         * generic NTreeTraversal infrastructure.
-         * @return \c true if and only if this coordinate system is
-         * also supported by this specific constraint class.
-         */
-        static bool supported(NormalCoords coords);
-#endif
-};
-
-/**
- * A do-nothing class that bans no coordinates and marks no coordinates.
- *
- * See the BanConstraintBase class notes for details on all member
- * functions and structs.
- *
- * \apinotfinal
- *
- * \ifacespython Not present.
- */
-class BanNone : public BanConstraintBase {
-    protected:
-        /**
-         * Constructs and initialises the \a banned_ and \a marked_ arrays
-         * to be entirely \c false, as described in the BanConstraintBase
-         * superclass constructor.
-         *
-         * Although one should normally call the routine init() before
-         * using this object, for BanNone this is not strictly necessary
-         * since there are no coordinates to ban or mark.
-         *
-         * @param tri the triangulation with which we are working.
-         * @param coords the coordinate system in
-         * which we are working.  This must be one of NS_QUAD,
-         * NS_STANDARD, NS_AN_QUAD_OCT, NS_AN_STANDARD, or NS_ANGLE.
-         */
-        BanNone(const NTriangulation* tri, int coords);
-
-        void init(const int*);
-        static bool supported(NormalCoords coords);
-};
-
-/**
- * A class that bans normal disc types that meet the boundary of the
- * underlying triangulation.  No disc types are marked at all.
- *
- * This class is only for use with normal or almost normal surfaces, not
- * angle structures.
- *
- * \warning This class only works as expected in \e standard normal or
- * almost normal coordinates.  In quadrilateral or quadrilateral-octagon
- * coordinates it will only ban quadrilaterals or octagons that touch
- * the boundary, but it will still allow \e triangles that meet the boundary
- * (since triangle types are not counted in these coordinate systems).
- * The supported() routine will only return \c true in standard normal or
- * almost normal coordinates.
- *
- * See the BanConstraintBase class notes for details on all member
- * functions and structs.
- *
- * \apinotfinal
- *
- * \ifacespython Not present.
- */
-class BanBoundary : public BanConstraintBase {
-    protected:
-        /**
-         * Constructs and initialises the \a banned_ and \a marked_ arrays
-         * to be entirely \c false, as described in the BanConstraintBase
-         * superclass constructor.
-         *
-         * \warning Before you use this object, the routine init() must be
-         * called to fill in the \a banned_ and \a marked_ arrays with the
-         * correct data.  Otherwise you will have no banned or marked disc
-         * types at all.
-         *
-         * @param tri the triangulation with which we are working.
-         * @param coords the normal or almost normal coordinate system in
-         * which we are working.  This must be one of NS_QUAD,
-         * NS_STANDARD, NS_AN_QUAD_OCT, or NS_AN_STANDARD.
-         */
-        BanBoundary(const NTriangulation* tri, int coords);
-
-        void init(const int* columnPerm);
-        static bool supported(NormalCoords coords);
-};
-
-/**
- * A class that bans and marks disc types associated with torus boundary
- * components.  Here we refer exclusively to real torus boundary
- * components (not ideal vertices with torus cusps).  Specifically:
- *
- * - this class bans any normal triangle or quadrilateral that meets a
- *   torus boundary;
- *
- * - this class marks any normal triangle in the link of a vertex on a
- *   torus boundary.
- *
- * This class is only for use with normal or almost normal surfaces, not
- * angle structures.
- *
- * \warning As with BanBoundary, this class only works as expected in
- * \e standard normal or almost normal coordinates.  In quadrilateral or
- * quadrilateral-octagon coordinates it will only ban quadrilaterals or
- * octagons that touch torus boundaries, but it will still allow \e triangles
- * that meet torus boundaries (since triangle types are not counted in these
- * coordinate systems).  The supported() routine will only return \c true
- * in standard normal or almost normal coordinates.
- *
- * See the BanConstraintBase class notes for details on all member
- * functions and structs.
- *
- * \apinotfinal
- *
- * \ifacespython Not present.
- */
-class BanTorusBoundary : public BanConstraintBase {
-    protected:
-        /**
-         * Constructs and initialises the \a banned_ and \a marked_ arrays
-         * to be entirely \c false, as described in the BanConstraintBase
-         * superclass constructor.
-         *
-         * \warning Before you use this object, the routine init() must be
-         * called to fill in the \a banned_ and \a marked_ arrays with the
-         * correct data.  Otherwise you will have no banned or marked disc
-         * types at all.
-         *
-         * @param tri the triangulation with which we are working.
-         * @param coords the normal or almost normal coordinate system in
-         * which we are working.  This must be one of NS_QUAD,
-         * NS_STANDARD, NS_AN_QUAD_OCT, or NS_AN_STANDARD.
-         */
-        BanTorusBoundary(const NTriangulation* tri, int coords);
-
-        void init(const int* columnPerm);
-        static bool supported(NormalCoords coords);
-};
-
-}
-
-#include "enumerate/ntreelp.h"
-
-namespace regina {
-
-// Inline functions
-
-inline LPConstraintNone::Coefficients::Coefficients() {
-}
-
-template <typename Integer>
-inline void LPConstraintNone::Coefficients::fillFinalRows(
-        LPMatrix<Integer>& m, unsigned col) const {
-}
-
-template <typename Integer>
-inline Integer LPConstraintNone::Coefficients::innerProduct(
-        const LPMatrix<Integer>&, unsigned) const {
-    return 0;
-}
-
-template <typename Integer>
-inline Integer LPConstraintNone::Coefficients::innerProductOct(
-        const LPMatrix<Integer>&, unsigned) const {
-    return 0;
-}
-
-inline bool LPConstraintNone::addRows(
-        LPCol<regina::LPConstraintNone>*,
-        const int*, const NTriangulation*) {
-    return true;
-}
-
-template <typename Integer>
-inline void LPConstraintNone::constrain(
-        LPData<regina::LPConstraintNone, Integer>&, unsigned) {
-}
-
-inline bool LPConstraintNone::verify(const NNormalSurface*) {
-    return true;
-}
-
-inline bool LPConstraintNone::verify(const AngleStructure*) {
-    return true;
-}
-
-inline bool LPConstraintNone::supported(NormalCoords) {
-    return true;
-}
-
-inline LPConstraintEuler::Coefficients::Coefficients() : euler(0) {}
-
-template <typename Integer>
-inline void LPConstraintEuler::Coefficients::fillFinalRows(
-        LPMatrix<Integer>& m, unsigned col) const {
-    m.entry(m.rows() - 1, col) = euler;
-}
-
-template <typename Integer>
-inline Integer LPConstraintEuler::Coefficients::innerProduct(
-        const LPMatrix<Integer>& m, unsigned mRow) const {
-    Integer ans(m.entry(mRow, m.rows() - 1));
-    ans *= euler;
-    return ans;
-}
-
-template <typename Integer>
-inline Integer LPConstraintEuler::Coefficients::innerProductOct(
-        const LPMatrix<Integer>& m, unsigned mRow) const {
-    // This is called for *two* quad columns (the two quads
-    // that combine to give a single octagon).
-    //
-    // The adjustment in this case is to subtract two from
-    // the overall Euler characteristic coefficient for this
-    // octagon type (-1 because an octagon has lower Euler
-    // characteristic than two quads, and -1 again because
-    // we are measuring Euler - #octagons.
-    //
-    // Happily we can do this by subtracting one from the
-    // coefficient in each of the two columns, as
-    // implemented below.
-    Integer ans(m.entry(mRow, m.rows() - 1));
-    ans *= (euler - 1);
-    return ans;
-}
-
-template <typename Integer>
-inline void LPConstraintEuler::constrain(
-        LPData<regina::LPConstraintEuler, Integer>& lp, unsigned numCols) {
-    lp.constrainPositive(numCols - 1);
-}
-
-inline bool LPConstraintEuler::verify(const NNormalSurface* s) {
-    return (s->eulerChar() > 0);
-}
-
-inline bool LPConstraintEuler::verify(const AngleStructure*) {
-    return false;
-}
-
-inline bool LPConstraintEuler::supported(NormalCoords coords) {
-    return (coords == NS_STANDARD || coords == NS_AN_STANDARD);
-}
-
-inline LPConstraintNonSpun::Coefficients::Coefficients() :
-        meridian(0), longitude(0) {
-}
-
-template <typename Integer>
-inline void LPConstraintNonSpun::Coefficients::fillFinalRows(
-        LPMatrix<Integer>& m, unsigned col) const {
-    m.entry(m.rows() - 2, col) = meridian;
-    m.entry(m.rows() - 1, col) = longitude;
-}
-
-template <typename Integer>
-inline Integer LPConstraintNonSpun::Coefficients::innerProduct(
-        const LPMatrix<Integer>& m, unsigned mRow) const {
-    Integer ans1(m.entry(mRow, m.rows() - 2));
-    ans1 *= meridian;
-    Integer ans2(m.entry(mRow, m.rows() - 1));
-    ans2 *= longitude;
-    ans1 += ans2;
-    return ans1;
-}
-
-template <typename Integer>
-inline Integer LPConstraintNonSpun::Coefficients::innerProductOct(
-        const LPMatrix<Integer>& m, unsigned mRow) const {
-    // This should never be called, since we never use this
-    // constraint with almost normal surfaces.
-    // For compilation's sake though, just return the usual
-    // inner product.
-    return innerProduct(m, mRow);
-}
-
-template <typename Integer>
-inline void LPConstraintNonSpun::constrain(
-        LPData<regina::LPConstraintNonSpun, Integer>& lp, unsigned numCols) {
-    lp.constrainZero(numCols - 2);
-    lp.constrainZero(numCols - 1);
-}
-
-inline bool LPConstraintNonSpun::verify(const NNormalSurface* s) {
-    return s->isCompact();
-}
-
-inline bool LPConstraintNonSpun::verify(const AngleStructure*) {
-    return false;
-}
-
-inline bool LPConstraintNonSpun::supported(NormalCoords coords) {
-    return (coords == NS_QUAD);
-}
-
-inline BanConstraintBase::~BanConstraintBase() {
-    delete[] banned_;
-    delete[] marked_;
-}
-
-template <class LPConstraint, typename Integer>
-inline void BanConstraintBase::enforceBans(LPData<LPConstraint, Integer>& lp)
-        const {
-    for (unsigned i = 0; i < lp.coordinateColumns(); ++i)
-        if (banned_[i])
-            lp.constrainZero(i);
-}
-
-inline BanNone::BanNone(const NTriangulation* tri, int coords) :
-        BanConstraintBase(tri, coords) {
-}
-
-inline void BanNone::init(const int*) {
-}
-
-inline bool BanNone::supported(NormalCoords) {
-    return true;
-}
-
-inline BanBoundary::BanBoundary(const NTriangulation* tri, int coords) :
-        BanConstraintBase(tri, coords) {
-}
-
-inline bool BanBoundary::supported(NormalCoords coords) {
-    return (coords == NS_STANDARD || NS_AN_STANDARD);
-}
-
-inline BanTorusBoundary::BanTorusBoundary(
-        const NTriangulation* tri, int coords) :
-        BanConstraintBase(tri, coords) {
-}
-
-inline bool BanTorusBoundary::supported(NormalCoords coords) {
-    return (coords == NS_STANDARD || NS_AN_STANDARD);
-}
-
-} // namespace regina
-
-#endif
-=======
-#endif
->>>>>>> c5577522
