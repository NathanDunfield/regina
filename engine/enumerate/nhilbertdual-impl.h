
/**************************************************************************
 *                                                                        *
 *  Regina - A Normal Surface Theory Calculator                           *
 *  Computational Engine                                                  *
 *                                                                        *
 *  Copyright (c) 1999-2016, Ben Burton                                   *
 *  For further details contact Ben Burton (bab@debian.org).              *
 *                                                                        *
 *  This program is free software; you can redistribute it and/or         *
 *  modify it under the terms of the GNU General Public License as        *
 *  published by the Free Software Foundation; either version 2 of the    *
 *  License, or (at your option) any later version.                       *
 *                                                                        *
 *  As an exception, when this program is distributed through (i) the     *
 *  App Store by Apple Inc.; (ii) the Mac App Store by Apple Inc.; or     *
 *  (iii) Google Play by Google Inc., then that store may impose any      *
 *  digital rights management, device limits and/or redistribution        *
 *  restrictions that are required by its terms of service.               *
 *                                                                        *
 *  This program is distributed in the hope that it will be useful, but   *
 *  WITHOUT ANY WARRANTY; without even the implied warranty of            *
 *  MERCHANTABILITY or FITNESS FOR A PARTICULAR PURPOSE.  See the GNU     *
 *  General Public License for more details.                              *
 *                                                                        *
 *  You should have received a copy of the GNU General Public             *
 *  License along with this program; if not, write to the Free            *
 *  Software Foundation, Inc., 51 Franklin St, Fifth Floor, Boston,       *
 *  MA 02110-1301, USA.                                                   *
 *                                                                        *
 **************************************************************************/

/*! \file enumerate/nhilbertdual-impl.h
 *  \brief Deprecated header.
 */

#ifndef __NHILBERTDUAL_IMPL_H
#ifndef __DOXYGEN
#define __NHILBERTDUAL_IMPL_H
#endif

<<<<<<< HEAD
#include <algorithm>
#include <iterator>
#include "enumerate/nenumconstraint.h"
#include "enumerate/nhilbertdual.h"
#include "enumerate/ordering.h"
#include "progress/progresstracker.h"
#include "utilities/nbitmask.h"
=======
#warning This header is deprecated; please use enumerate/hilbertdual-impl.h instead.
>>>>>>> c5577522

#include "enumerate/hilbertdual-impl.h"

<<<<<<< HEAD
template <class RayClass, class OutputIterator>
void NHilbertDual::enumerateHilbertBasis(OutputIterator results,
        const NMatrixInt& subspace, const NEnumConstraintList* constraints,
        ProgressTracker* tracker, unsigned initialRows) {
    // Get the dimension of the entire space in which we are working.
    size_t dim = subspace.columns();

    // If the space has dimension zero, return no results.
    if (dim == 0)
        return;

    // Choose a bitmask type that can hold dim bits.
    // Use a (much faster) optimised bitmask type if we can.
    // Then farm the work out to the real enumeration routine that is
    // templated on the bitmask type.
    if (dim <= 8 * sizeof(unsigned))
        enumerateUsingBitmask<RayClass, NBitmask1<unsigned> >(results,
            subspace, constraints, tracker, initialRows);
    else if (dim <= 8 * sizeof(unsigned long))
        enumerateUsingBitmask<RayClass, NBitmask1<unsigned long> >(results,
            subspace, constraints, tracker, initialRows);
    else if (dim <= 8 * sizeof(unsigned long long))
        enumerateUsingBitmask<RayClass, NBitmask1<unsigned long long> >(results,
            subspace, constraints, tracker, initialRows);
    else if (dim <= 8 * sizeof(unsigned long long) + 8 * sizeof(unsigned))
        enumerateUsingBitmask<RayClass,
            NBitmask2<unsigned long long, unsigned> >(results,
            subspace, constraints, tracker, initialRows);
    else if (dim <= 8 * sizeof(unsigned long long) +
            8 * sizeof(unsigned long))
        enumerateUsingBitmask<RayClass,
            NBitmask2<unsigned long long, unsigned long> >(
            results, subspace, constraints, tracker, initialRows);
    else if (dim <= 16 * sizeof(unsigned long long))
        enumerateUsingBitmask<RayClass, NBitmask2<unsigned long long> >(results,
            subspace, constraints, tracker, initialRows);
    else
        enumerateUsingBitmask<RayClass, NBitmask>(results,
            subspace, constraints, tracker, initialRows);
}

template <class RayClass, class BitmaskType, class OutputIterator>
void NHilbertDual::enumerateUsingBitmask(OutputIterator results,
        const NMatrixInt& subspace, const NEnumConstraintList* constraints,
        ProgressTracker* tracker, unsigned initialRows) {
    // Get the dimension of the entire space in which we are working.
    // At this point we are guaranteed that the dimension is non-zero.
    size_t dim = subspace.columns();

    // Are there any hyperplanes at all in the subspace?
    size_t nEqns = subspace.rows();
    if (nEqns == 0) {
        // No!  Just send back the unit vectors.
        RayClass* ans;
        for (unsigned i = 0; i < dim; ++i) {
            ans = new RayClass(dim);
            ans->setElement(i, NLargeInteger::one);
            *results++ = ans;
        }

        if (tracker)
            tracker->setPercent(100);
        return;
    }

    // We actually have some work to do.

    // Process the hyperplanes in a good order.
    //
    // Sort the integers 0..(nEqns-1) into the order in which we plan to
    // process the hyperplanes.
    int* hyperplanes = new int[nEqns];
    unsigned i;
    for (i = 0; i < nEqns; ++i)
        hyperplanes[i] = i;

    std::sort(hyperplanes + initialRows, hyperplanes + nEqns,
        NPosOrder(subspace));

    // Convert the set of constraints into bitmasks, where for every
    // original coordinate listed in the constraint, the corresponding
    // bit is set to 1.
    BitmaskType* constraintsBegin = 0;
    BitmaskType* constraintsEnd = 0;
    if (constraints && ! constraints->empty()) {
        constraintsBegin = new BitmaskType[constraints->size()];

        NEnumConstraintList::const_iterator cit;
        for (cit = constraints->begin(), constraintsEnd = constraintsBegin;
                cit != constraints->end(); ++cit, ++constraintsEnd) {
            constraintsEnd->reset(dim);
            constraintsEnd->set(cit->begin(), cit->end(), true);
        }
    }

    // Create the vector list with which we will work.
    // Fill it with the initial basis elements.
    std::vector<VecSpec<BitmaskType>*> list;
    for (i = 0; i < dim; ++i)
        list.push_back(new VecSpec<BitmaskType>(i, dim));

#if 0
    std::cout << "LIST SIZE: " << list.size() << std::endl;
#endif

    // Intersect the hyperplanes one at a time.
    for (i=0; i<nEqns; i++) {
        intersectHyperplane(list, subspace, hyperplanes[i],
            constraintsBegin, constraintsEnd);

#if 0
        std::cout << "LIST SIZE: " << list.size() << std::endl;
#endif

        if (tracker && ! tracker->setPercent(100.0 * i / nEqns))
            break;
    }

    // We're done!
    delete[] hyperplanes;
    delete[] constraintsBegin;

    typename std::vector<VecSpec<BitmaskType>*>::iterator it;

    if (tracker && tracker->isCancelled()) {
        // The operation was cancelled.  Clean up before returning.
        for (it = list.begin(); it != list.end(); ++it)
            delete *it;
        return;
    }

    RayClass* ans;
    for (it = list.begin(); it != list.end(); ++it) {
        ans = new RayClass(dim);
        for (i = 0; i < dim; ++i)
            ans->setElement(i, (**it)[i]);
        *results++ = ans;

        delete *it;
    }

    // All done!
    if (tracker)
        tracker->setPercent(100);
}

template <class BitmaskType>
bool NHilbertDual::reduces(const VecSpec<BitmaskType>& vec,
        const std::list<VecSpec<BitmaskType>*>& against,
        int listSign) {
    typename std::list<VecSpec<BitmaskType>*>::const_iterator it;
    for (it = against.begin(); it != against.end(); ++it) {
        if (! (**it <= vec))
            continue;

        if (listSign > 0) {
            if ((**it).nextHyp() <= vec.nextHyp())
                return true;
        } else if (listSign < 0) {
            if (vec.nextHyp() <= (**it).nextHyp())
                return true;
        } else {
            if (vec.nextHyp() == (**it).nextHyp())
                return true;
        }
    }

    return false;
}

template <class BitmaskType>
void NHilbertDual::reduceBasis(std::list<VecSpec<BitmaskType>*>& reduce,
        std::list<VecSpec<BitmaskType>*>& against,
        int listSign) {
    if (reduce.empty())
        return;

    typename std::list<VecSpec<BitmaskType>*>::iterator i, next, red;
    bool processed;

    i = reduce.begin();
    next = i;
    ++next;

    while (i != reduce.end()) {
        processed = true;
        for (red = against.begin(); red != against.end(); ++red) {
            if (red == i) {
                processed = false;
                continue;
            }

            if (! (**red <= **i))
                continue;

            if (listSign > 0) {
                if ((**red).nextHyp() <= (**i).nextHyp())
                    break;
            } else if (listSign < 0) {
                if ((**i).nextHyp() <= (**red).nextHyp())
                    break;
            } else {
                if ((**i).nextHyp() == (**red).nextHyp())
                    break;
            }
        }

        if (red == against.end()) {
            i = next;
            if (next != reduce.end())
                ++next;
            continue;
        }

        delete *i;
        reduce.erase(i);

#ifdef __REGINA_HILBERT_DUAL_OPT_DARWIN
        // Darwinistic reordering of the list against.
        if (processed) {
            against.push_front(*red);
            against.erase(red);

            i = next;
            if (next != reduce.end())
                ++next;
        } else {
            // Both reduce and against are the same list, and the
            // reducing vector is one we haven't processed yet.
            if (red == next)
                ++next;
            against.push_front(*red);
            against.erase(red);
            i = against.begin();
        }
#else
        i = next;
        if (next != reduce.end())
            ++next;
#endif
    }
}

template <class BitmaskType>
void NHilbertDual::intersectHyperplane(std::vector<VecSpec<BitmaskType>*>& list,
        const NMatrixInt& subspace,
        unsigned row,
        const BitmaskType* constraintsBegin,
        const BitmaskType* constraintsEnd) {
    // These must be linked lists because we need fast insertion and
    // deletion at arbitrary locations.
    std::list<VecSpec<BitmaskType>*> zero, pos, neg, newZero, newPos, newNeg;
    typename std::list<VecSpec<BitmaskType>*>::iterator it, posit, negit;
    typename std::list<VecSpec<BitmaskType>*>::iterator posPrevGen, negPrevGen;

    // Decant the existing basis elements into 0/+/- sets according to the
    // new hyperplane.
    int s;
    typename std::vector<VecSpec<BitmaskType>*>::iterator srcit;
    for (srcit = list.begin(); srcit != list.end(); srcit++) {
        (*srcit)->initNextHyp(subspace, row);

        s = (*srcit)->sign();
        if (s == 0)
            zero.push_back(*srcit);
        else if (s < 0)
            neg.push_back(*srcit);
        else
            pos.push_back(*srcit);
    }
    list.clear();

    posPrevGen = pos.begin();
    negPrevGen = neg.begin();

    // TODO: Optimise from here down: (d), Sec.3

    // Keep enlarging these sets until they enlarge no more.
    const BitmaskType* cit;
    BitmaskType comb, tmpMask;
    std::set<unsigned long>::const_iterator coordit;
    bool broken;
    bool reachedPosPrevGen;
    VecSpec<BitmaskType> sum(subspace.columns());
#if 0
    std::cerr << "Start iteration:" << std::endl;
#endif
    while (true) {
#if 0
        std::cerr << "    Intermediate 0/+/-: " << zero.size()
            << ' ' << pos.size() << ' ' << neg.size() << std::endl;
#endif

        // Generate all valid (pos + neg) pairs that cannot be reduced using
        // the present lists.
        reachedPosPrevGen = false;
        for (posit = pos.begin(); posit != pos.end(); ++posit) {
            if (posit == posPrevGen)
                reachedPosPrevGen = true;

            for (negit = (reachedPosPrevGen ? neg.begin() : negPrevGen);
                    negit != neg.end(); ++negit) {
#ifdef __REGINA_HILBERT_DUAL_OPT_BI16D
                // Check for guaranteed redundany.
                // See Bruns-Ichim, Remark 16(d).
                // Bruns and Ichim use strict inequalities, but the same
                // argument shows that non-strict inequalities will work also.
                if ((*posit)->srcNextHyp() > 0 &&
                        (*negit)->nextHyp() <= - (*posit)->srcNextHyp())
                    continue;
                if ((*negit)->srcNextHyp() < 0 &&
                        (*posit)->nextHyp() >= - (*negit)->srcNextHyp())
                    continue;
=======
>>>>>>> c5577522
#endif
<|MERGE_RESOLUTION|>--- conflicted
+++ resolved
@@ -39,334 +39,8 @@
 #define __NHILBERTDUAL_IMPL_H
 #endif
 
-<<<<<<< HEAD
-#include <algorithm>
-#include <iterator>
-#include "enumerate/nenumconstraint.h"
-#include "enumerate/nhilbertdual.h"
-#include "enumerate/ordering.h"
-#include "progress/progresstracker.h"
-#include "utilities/nbitmask.h"
-=======
 #warning This header is deprecated; please use enumerate/hilbertdual-impl.h instead.
->>>>>>> c5577522
 
 #include "enumerate/hilbertdual-impl.h"
 
-<<<<<<< HEAD
-template <class RayClass, class OutputIterator>
-void NHilbertDual::enumerateHilbertBasis(OutputIterator results,
-        const NMatrixInt& subspace, const NEnumConstraintList* constraints,
-        ProgressTracker* tracker, unsigned initialRows) {
-    // Get the dimension of the entire space in which we are working.
-    size_t dim = subspace.columns();
-
-    // If the space has dimension zero, return no results.
-    if (dim == 0)
-        return;
-
-    // Choose a bitmask type that can hold dim bits.
-    // Use a (much faster) optimised bitmask type if we can.
-    // Then farm the work out to the real enumeration routine that is
-    // templated on the bitmask type.
-    if (dim <= 8 * sizeof(unsigned))
-        enumerateUsingBitmask<RayClass, NBitmask1<unsigned> >(results,
-            subspace, constraints, tracker, initialRows);
-    else if (dim <= 8 * sizeof(unsigned long))
-        enumerateUsingBitmask<RayClass, NBitmask1<unsigned long> >(results,
-            subspace, constraints, tracker, initialRows);
-    else if (dim <= 8 * sizeof(unsigned long long))
-        enumerateUsingBitmask<RayClass, NBitmask1<unsigned long long> >(results,
-            subspace, constraints, tracker, initialRows);
-    else if (dim <= 8 * sizeof(unsigned long long) + 8 * sizeof(unsigned))
-        enumerateUsingBitmask<RayClass,
-            NBitmask2<unsigned long long, unsigned> >(results,
-            subspace, constraints, tracker, initialRows);
-    else if (dim <= 8 * sizeof(unsigned long long) +
-            8 * sizeof(unsigned long))
-        enumerateUsingBitmask<RayClass,
-            NBitmask2<unsigned long long, unsigned long> >(
-            results, subspace, constraints, tracker, initialRows);
-    else if (dim <= 16 * sizeof(unsigned long long))
-        enumerateUsingBitmask<RayClass, NBitmask2<unsigned long long> >(results,
-            subspace, constraints, tracker, initialRows);
-    else
-        enumerateUsingBitmask<RayClass, NBitmask>(results,
-            subspace, constraints, tracker, initialRows);
-}
-
-template <class RayClass, class BitmaskType, class OutputIterator>
-void NHilbertDual::enumerateUsingBitmask(OutputIterator results,
-        const NMatrixInt& subspace, const NEnumConstraintList* constraints,
-        ProgressTracker* tracker, unsigned initialRows) {
-    // Get the dimension of the entire space in which we are working.
-    // At this point we are guaranteed that the dimension is non-zero.
-    size_t dim = subspace.columns();
-
-    // Are there any hyperplanes at all in the subspace?
-    size_t nEqns = subspace.rows();
-    if (nEqns == 0) {
-        // No!  Just send back the unit vectors.
-        RayClass* ans;
-        for (unsigned i = 0; i < dim; ++i) {
-            ans = new RayClass(dim);
-            ans->setElement(i, NLargeInteger::one);
-            *results++ = ans;
-        }
-
-        if (tracker)
-            tracker->setPercent(100);
-        return;
-    }
-
-    // We actually have some work to do.
-
-    // Process the hyperplanes in a good order.
-    //
-    // Sort the integers 0..(nEqns-1) into the order in which we plan to
-    // process the hyperplanes.
-    int* hyperplanes = new int[nEqns];
-    unsigned i;
-    for (i = 0; i < nEqns; ++i)
-        hyperplanes[i] = i;
-
-    std::sort(hyperplanes + initialRows, hyperplanes + nEqns,
-        NPosOrder(subspace));
-
-    // Convert the set of constraints into bitmasks, where for every
-    // original coordinate listed in the constraint, the corresponding
-    // bit is set to 1.
-    BitmaskType* constraintsBegin = 0;
-    BitmaskType* constraintsEnd = 0;
-    if (constraints && ! constraints->empty()) {
-        constraintsBegin = new BitmaskType[constraints->size()];
-
-        NEnumConstraintList::const_iterator cit;
-        for (cit = constraints->begin(), constraintsEnd = constraintsBegin;
-                cit != constraints->end(); ++cit, ++constraintsEnd) {
-            constraintsEnd->reset(dim);
-            constraintsEnd->set(cit->begin(), cit->end(), true);
-        }
-    }
-
-    // Create the vector list with which we will work.
-    // Fill it with the initial basis elements.
-    std::vector<VecSpec<BitmaskType>*> list;
-    for (i = 0; i < dim; ++i)
-        list.push_back(new VecSpec<BitmaskType>(i, dim));
-
-#if 0
-    std::cout << "LIST SIZE: " << list.size() << std::endl;
 #endif
-
-    // Intersect the hyperplanes one at a time.
-    for (i=0; i<nEqns; i++) {
-        intersectHyperplane(list, subspace, hyperplanes[i],
-            constraintsBegin, constraintsEnd);
-
-#if 0
-        std::cout << "LIST SIZE: " << list.size() << std::endl;
-#endif
-
-        if (tracker && ! tracker->setPercent(100.0 * i / nEqns))
-            break;
-    }
-
-    // We're done!
-    delete[] hyperplanes;
-    delete[] constraintsBegin;
-
-    typename std::vector<VecSpec<BitmaskType>*>::iterator it;
-
-    if (tracker && tracker->isCancelled()) {
-        // The operation was cancelled.  Clean up before returning.
-        for (it = list.begin(); it != list.end(); ++it)
-            delete *it;
-        return;
-    }
-
-    RayClass* ans;
-    for (it = list.begin(); it != list.end(); ++it) {
-        ans = new RayClass(dim);
-        for (i = 0; i < dim; ++i)
-            ans->setElement(i, (**it)[i]);
-        *results++ = ans;
-
-        delete *it;
-    }
-
-    // All done!
-    if (tracker)
-        tracker->setPercent(100);
-}
-
-template <class BitmaskType>
-bool NHilbertDual::reduces(const VecSpec<BitmaskType>& vec,
-        const std::list<VecSpec<BitmaskType>*>& against,
-        int listSign) {
-    typename std::list<VecSpec<BitmaskType>*>::const_iterator it;
-    for (it = against.begin(); it != against.end(); ++it) {
-        if (! (**it <= vec))
-            continue;
-
-        if (listSign > 0) {
-            if ((**it).nextHyp() <= vec.nextHyp())
-                return true;
-        } else if (listSign < 0) {
-            if (vec.nextHyp() <= (**it).nextHyp())
-                return true;
-        } else {
-            if (vec.nextHyp() == (**it).nextHyp())
-                return true;
-        }
-    }
-
-    return false;
-}
-
-template <class BitmaskType>
-void NHilbertDual::reduceBasis(std::list<VecSpec<BitmaskType>*>& reduce,
-        std::list<VecSpec<BitmaskType>*>& against,
-        int listSign) {
-    if (reduce.empty())
-        return;
-
-    typename std::list<VecSpec<BitmaskType>*>::iterator i, next, red;
-    bool processed;
-
-    i = reduce.begin();
-    next = i;
-    ++next;
-
-    while (i != reduce.end()) {
-        processed = true;
-        for (red = against.begin(); red != against.end(); ++red) {
-            if (red == i) {
-                processed = false;
-                continue;
-            }
-
-            if (! (**red <= **i))
-                continue;
-
-            if (listSign > 0) {
-                if ((**red).nextHyp() <= (**i).nextHyp())
-                    break;
-            } else if (listSign < 0) {
-                if ((**i).nextHyp() <= (**red).nextHyp())
-                    break;
-            } else {
-                if ((**i).nextHyp() == (**red).nextHyp())
-                    break;
-            }
-        }
-
-        if (red == against.end()) {
-            i = next;
-            if (next != reduce.end())
-                ++next;
-            continue;
-        }
-
-        delete *i;
-        reduce.erase(i);
-
-#ifdef __REGINA_HILBERT_DUAL_OPT_DARWIN
-        // Darwinistic reordering of the list against.
-        if (processed) {
-            against.push_front(*red);
-            against.erase(red);
-
-            i = next;
-            if (next != reduce.end())
-                ++next;
-        } else {
-            // Both reduce and against are the same list, and the
-            // reducing vector is one we haven't processed yet.
-            if (red == next)
-                ++next;
-            against.push_front(*red);
-            against.erase(red);
-            i = against.begin();
-        }
-#else
-        i = next;
-        if (next != reduce.end())
-            ++next;
-#endif
-    }
-}
-
-template <class BitmaskType>
-void NHilbertDual::intersectHyperplane(std::vector<VecSpec<BitmaskType>*>& list,
-        const NMatrixInt& subspace,
-        unsigned row,
-        const BitmaskType* constraintsBegin,
-        const BitmaskType* constraintsEnd) {
-    // These must be linked lists because we need fast insertion and
-    // deletion at arbitrary locations.
-    std::list<VecSpec<BitmaskType>*> zero, pos, neg, newZero, newPos, newNeg;
-    typename std::list<VecSpec<BitmaskType>*>::iterator it, posit, negit;
-    typename std::list<VecSpec<BitmaskType>*>::iterator posPrevGen, negPrevGen;
-
-    // Decant the existing basis elements into 0/+/- sets according to the
-    // new hyperplane.
-    int s;
-    typename std::vector<VecSpec<BitmaskType>*>::iterator srcit;
-    for (srcit = list.begin(); srcit != list.end(); srcit++) {
-        (*srcit)->initNextHyp(subspace, row);
-
-        s = (*srcit)->sign();
-        if (s == 0)
-            zero.push_back(*srcit);
-        else if (s < 0)
-            neg.push_back(*srcit);
-        else
-            pos.push_back(*srcit);
-    }
-    list.clear();
-
-    posPrevGen = pos.begin();
-    negPrevGen = neg.begin();
-
-    // TODO: Optimise from here down: (d), Sec.3
-
-    // Keep enlarging these sets until they enlarge no more.
-    const BitmaskType* cit;
-    BitmaskType comb, tmpMask;
-    std::set<unsigned long>::const_iterator coordit;
-    bool broken;
-    bool reachedPosPrevGen;
-    VecSpec<BitmaskType> sum(subspace.columns());
-#if 0
-    std::cerr << "Start iteration:" << std::endl;
-#endif
-    while (true) {
-#if 0
-        std::cerr << "    Intermediate 0/+/-: " << zero.size()
-            << ' ' << pos.size() << ' ' << neg.size() << std::endl;
-#endif
-
-        // Generate all valid (pos + neg) pairs that cannot be reduced using
-        // the present lists.
-        reachedPosPrevGen = false;
-        for (posit = pos.begin(); posit != pos.end(); ++posit) {
-            if (posit == posPrevGen)
-                reachedPosPrevGen = true;
-
-            for (negit = (reachedPosPrevGen ? neg.begin() : negPrevGen);
-                    negit != neg.end(); ++negit) {
-#ifdef __REGINA_HILBERT_DUAL_OPT_BI16D
-                // Check for guaranteed redundany.
-                // See Bruns-Ichim, Remark 16(d).
-                // Bruns and Ichim use strict inequalities, but the same
-                // argument shows that non-strict inequalities will work also.
-                if ((*posit)->srcNextHyp() > 0 &&
-                        (*negit)->nextHyp() <= - (*posit)->srcNextHyp())
-                    continue;
-                if ((*negit)->srcNextHyp() < 0 &&
-                        (*posit)->nextHyp() >= - (*negit)->srcNextHyp())
-                    continue;
-=======
->>>>>>> c5577522
-#endif
