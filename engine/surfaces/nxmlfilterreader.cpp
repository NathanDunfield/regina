--- conflicted
+++ resolved
@@ -39,11 +39,7 @@
 namespace {
     struct XMLReaderFunction : public Returns<XMLElementReader*> {
         template <typename Filter>
-<<<<<<< HEAD
-        inline NXMLElementReader* operator() (Packet* parent) {
-=======
         inline XMLElementReader* operator() (Packet* parent) {
->>>>>>> c5577522
             return Filter::Class::xmlFilterReader(parent);
         }
     };
