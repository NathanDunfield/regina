--- conflicted
+++ resolved
@@ -65,19 +65,11 @@
     return internalReducedToStandard<AlmostNormalSpec>();
 }
 
-<<<<<<< HEAD
-template void NNormalSurfaceList::buildStandardFromReduced<
-        NNormalSurfaceList::NormalSpec>(NTriangulation*,
-        const std::vector<NNormalSurface*>&, ProgressTracker*);
-template void NNormalSurfaceList::buildStandardFromReduced<
-        NNormalSurfaceList::AlmostNormalSpec>(NTriangulation*,
-=======
 template void NormalSurfaces::buildStandardFromReduced<
         NormalSurfaces::NormalSpec>(NTriangulation*,
         const std::vector<NNormalSurface*>&, ProgressTracker*);
 template void NormalSurfaces::buildStandardFromReduced<
         NormalSurfaces::AlmostNormalSpec>(NTriangulation*,
->>>>>>> c5577522
         const std::vector<NNormalSurface*>&, ProgressTracker*);
 
 /**
