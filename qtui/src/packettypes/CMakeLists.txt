--- conflicted
+++ resolved
@@ -48,14 +48,11 @@
   dim2trigluings.h
   dim2triskeleton.h
   dim2triui.h
-<<<<<<< HEAD
   dim4trialgebra.h
   dim4trigluings.h
   dim4triskeleton.h
   dim4triui.h
-=======
   eltmovedialog.h
->>>>>>> ac402960
   facetgraphtab.h
   gaprunner.h
   groupwidget.h
