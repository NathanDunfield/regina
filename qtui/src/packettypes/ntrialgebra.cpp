
/**************************************************************************
 *                                                                        *
 *  Regina - A Normal Surface Theory Calculator                           *
 *  KDE User Interface                                                    *
 *                                                                        *
 *  Copyright (c) 1999-2013, Ben Burton                                   *
 *  For further details contact Ben Burton (bab@debian.org).              *
 *                                                                        *
 *  This program is free software; you can redistribute it and/or         *
 *  modify it under the terms of the GNU General Public License as        *
 *  published by the Free Software Foundation; either version 2 of the    *
 *  License, or (at your option) any later version.                       *
 *                                                                        *
 *  As an exception, when this program is distributed through (i) the     *
 *  App Store by Apple Inc.; (ii) the Mac App Store by Apple Inc.; or     *
 *  (iii) Google Play by Google Inc., then that store may impose any      *
 *  digital rights management, device limits and/or redistribution        *
 *  restrictions that are required by its terms of service.               *
 *                                                                        *
 *  This program is distributed in the hope that it will be useful, but   *
 *  WITHOUT ANY WARRANTY; without even the implied warranty of            *
 *  MERCHANTABILITY or FITNESS FOR A PARTICULAR PURPOSE.  See the GNU     *
 *  General Public License for more details.                              *
 *                                                                        *
 *  You should have received a copy of the GNU General Public             *
 *  License along with this program; if not, write to the Free            *
 *  Software Foundation, Inc., 51 Franklin St, Fifth Floor, Boston,       *
 *  MA 02110-1301, USA.                                                   *
 *                                                                        *
 **************************************************************************/

/* end stub */

// Regina core includes:
#include "algebra/ngrouppresentation.h"
#include "algebra/nmarkedabeliangroup.h"
#include "maths/numbertheory.h"
#include "algebra/ncellulardata.h"
#include "triangulation/ntriangulation.h"

// UI includes:
#include "gaprunner.h"
#include "ntrialgebra.h"
#include "reginaprefset.h"
#include "reginasupport.h"

#include <QDir>
#include <QFileInfo>
#include <QHeaderView>
#include <QLabel>
#include <QLayout>
#include <QLineEdit>
#include <QListWidget>
#include <QMessageBox>
#include <QPainter>
#include <QPushButton>
#include <QRegExp>
#include <QScrollArea>
#include <QStyle>
#include <QTreeWidgetItem>
#include <QTextDocument>
#include <QValidator>

using regina::NPacket;
using regina::NTriangulation;
using regina::NCellularData;
using regina::NLargeInteger;
using regina::NSVPolynomialRing;

namespace {
    /**
     * How large does r have to be before we start warning the user about
     * Turaev-Viro computation time?
     */
    const unsigned long TV_WARN_LARGE_R = 15;

    /**
     * A regular expression for Turaev-Viro parameters.
     */
    QRegExp reTVParams("^[ \\(]*(\\d+)[ ,]+(\\d+)[ \\)]*$");

    /**
     * A list view item for storing a single Turaev-Viro invariant.
     *
     * These list view items are sorted numerically and drawn with a
     * grid.
     */
    class TuraevViroItem : public QTreeWidgetItem {
        private:
            unsigned long r_;
            unsigned long root_;
            double value_;

        public:
            TuraevViroItem(unsigned long r, unsigned long root, double value) :
                    QTreeWidgetItem(), r_(r), root_(root), value_(value) {
                setText(0, QString::number(r_));
                setText(1, QString::number(root_));
                setText(2, QString::number(value_));

                for (int i = 0; i < 3; ++i)
                    setTextAlignment(i, Qt::AlignRight);
            }

            int compare(const TuraevViroItem* other) const {
                if (r_ < other->r_) return -1;
                if (r_ > other->r_) return 1;
                if (root_ < other->root_) return -1;
                if (root_ > other->root_) return 1;
                return 0;
            }
    };
}

NTriAlgebraUI::NTriAlgebraUI(regina::NTriangulation* packet,
        PacketTabbedUI* useParentUI) :
        PacketTabbedViewerTab(useParentUI,
            ReginaPrefSet::global().tabDim3TriAlgebra) {
    fundGroup = new NTriFundGroupUI(packet, this);

    addTab(new NTriHomologyUI(packet, this), tr("&Homology"));
    addTab(fundGroup, tr("&Fund. Group"));
    addTab(new NTriTuraevViroUI(packet, this), tr("&Turaev-Viro"));
    addTab(new NTriCellularInfoUI(packet, this), tr("&Cellular Info"));
}

NTriHomologyUI::NTriHomologyUI(regina::NTriangulation* packet,
        PacketTabbedViewerTab* useParentUI) : PacketViewerTab(useParentUI),
        tri(packet) {
    ui = new QWidget();

    QGridLayout* homologyGrid = new QGridLayout(ui);//, 7, 4, 0, 5);
    homologyGrid->setRowStretch(0, 1);
    homologyGrid->setRowStretch(6, 1);
    homologyGrid->setColumnStretch(0, 1);
    homologyGrid->setColumnStretch(3, 1);

    QLabel* label;
    QString msg;

    label = new QLabel(QObject::tr("H1(M):"));
    homologyGrid->addWidget(label, 1, 1);
    H1 = new QLabel(ui);
    homologyGrid->addWidget(H1, 1, 2);
    msg = QObject::tr("The first homology group of this triangulation.");
    label->setWhatsThis(msg);
    H1->setWhatsThis(msg);

    label = new QLabel(QObject::tr("H1(M, %1M):").arg(QChar(0x2202 /* bdry */)));
    homologyGrid->addWidget(label, 2, 1);
    H1Rel = new QLabel(ui);
    homologyGrid->addWidget(H1Rel, 2, 2);
    msg = QObject::tr("The relative first homology group of this triangulation "
        "with respect to the boundary.");
    label->setWhatsThis(msg);
    H1Rel->setWhatsThis(msg);

    label = new QLabel(QObject::tr("H1(%1M):").arg(QChar(0x2202 /* bdry */)));
    homologyGrid->addWidget(label, 3, 1);
    H1Bdry = new QLabel(ui);
    homologyGrid->addWidget(H1Bdry, 3, 2);
    msg = QObject::tr("The first homology group of the boundary of this "
        "triangulation.");
    label->setWhatsThis(msg);
    H1Bdry->setWhatsThis(msg);

    label = new QLabel(QObject::tr("H2(M):"));
    homologyGrid->addWidget(label, 4, 1);
    H2 = new QLabel(ui);
    homologyGrid->addWidget(H2, 4, 2);
    msg = QObject::tr("The second homology group of this triangulation.");
    label->setWhatsThis(msg);
    H2->setWhatsThis(msg);

    label = new QLabel(QObject::tr("H2(M ; Z_2):"));
    //label = new QLabel(QObject::tr("H2(M ; %1%2):").arg(QChar(0x2124 /* Z */)).
    //    arg(QChar(0x2082 /* sub 2 */)));
    homologyGrid->addWidget(label, 5, 1);
    H2Z2 = new QLabel(ui);
    homologyGrid->addWidget(H2Z2, 5, 2);
    msg = QObject::tr("<qt>The second homology group of this triangulation "
        "with coefficients in Z<sub>2</sub>.</qt>");
    label->setWhatsThis(msg);
    H2Z2->setWhatsThis(msg);
}

regina::NPacket* NTriHomologyUI::getPacket() {
    return tri;
}

QWidget* NTriHomologyUI::getInterface() {
    return ui;
}

void NTriHomologyUI::refresh() {
    H1->setText(tri->getHomologyH1().str().c_str());

    if (tri->isValid()) {
        H1Rel->setText(tri->getHomologyH1Rel().str().c_str());
        H1Bdry->setText(tri->getHomologyH1Bdry().str().c_str());
        H2->setText(tri->getHomologyH2().str().c_str());

        unsigned long coeffZ2 = tri->getHomologyH2Z2();
        if (coeffZ2 == 0)
            H2Z2->setText("0");
        else if (coeffZ2 == 1)
            H2Z2->setText("Z_2");
        else
            H2Z2->setText(QString::number(coeffZ2) + " Z_2");
    } else {
        QString msg(QObject::tr("Invalid Triangulation"));
        H1Rel->setText(msg);
        H1Bdry->setText(msg);
        H2->setText(msg);
        H2Z2->setText(msg);
    }
}

void NTriHomologyUI::editingElsewhere() {
    QString msg(QObject::tr("Editing..."));

    H1->setText(msg);
    H1Rel->setText(msg);
    H1Bdry->setText(msg);
    H2->setText(msg);
    H2Z2->setText(msg);
}

NTriFundGroupUI::NTriFundGroupUI(regina::NTriangulation* packet,
        PacketTabbedViewerTab* useParentUI) :
        PacketViewerTab(useParentUI), tri(packet) {
    ui = new QWidget();
    QBoxLayout* layout = new QVBoxLayout(ui);
    simpDepth = 1;

    layout->addStretch(1);

    fundName = new QLabel();
    fundName->setAlignment(Qt::AlignCenter);
    fundName->setWhatsThis(tr("The common name of the fundamental "
        "group of this triangulation, if it can be recognised.  Note that "
        "for even a relatively straightforward group, if the presentation "
        "is too complicated then the group might still not be recognised."));
    layout->addWidget(fundName);

    QBoxLayout* wideFundPresArea = new QHBoxLayout();
    layout->addLayout(wideFundPresArea);
    wideFundPresArea->addStretch(1);

    QBoxLayout* fundPresArea = new QVBoxLayout();
    wideFundPresArea->addLayout(fundPresArea, 2);
    fundGens = new QLabel();
    fundPresArea->addWidget(fundGens);
    fundRelCount = new QLabel();
    fundPresArea->addWidget(fundRelCount);
    fundRels = new QListWidget();
    fundRels->setSelectionMode(QListWidget::NoSelection);
    fundPresArea->addWidget(fundRels, 1);

    ui->setWhatsThis(tr("A full set of generators and relations forming "
        "a presentation of the fundamental group of this triangulation."));

    wideFundPresArea->addStretch(1);
    layout->addStretch(1);

    // The simplification buttons:

    QBoxLayout* btnArea = new QHBoxLayout();
    layout->addLayout(btnArea);
    btnArea->addStretch(1);
    btnArea->addWidget(new QLabel(tr("Try to simplify:")));

    btnSimp = new QPushButton(tr("Internally"));
    btnSimp->setToolTip(tr("Simplify the group presentation by "
        "recursively exploring the consequences of the relations."));
    btnSimp->setWhatsThis(tr("<qt>Simplify the group presentation by "
        "recursively exploring the consequences of the relations.  "
        "Doing this more than once may produce better results.</qt>"));
    connect(btnSimp, SIGNAL(clicked()), this, SLOT(simplifyPi1()));
    btnArea->addWidget(btnSimp);

    btnGAP = new QPushButton(tr("Using GAP"));
    btnGAP->setToolTip(tr("Simplify the group presentation using "
        "GAP (Groups, Algorithms and Programming)"));
    btnGAP->setWhatsThis(tr("<qt>Simplify the presentation of the "
        "fundamental group using the program GAP (Groups, Algorithms and "
        "Programming).<p>Note that GAP will need to be installed separately "
        "on your system.</qt>"));
    connect(btnGAP, SIGNAL(clicked()), this, SLOT(simplifyGAP()));
    btnArea->addWidget(btnGAP);

    btnArea->addStretch(1);
}

regina::NPacket* NTriFundGroupUI::getPacket() {
    return tri;
}

QWidget* NTriFundGroupUI::getInterface() {
    return ui;
}

void NTriFundGroupUI::refresh() {
    if (tri->getNumberOfComponents() <= 1) {
        const regina::NGroupPresentation& pres = tri->getFundamentalGroup();

        std::string name = pres.recogniseGroup();
        if (name.length())
            fundName->setText(name.c_str());
        else
            fundName->setText(tr("Not recognised"));

        unsigned long nGens = pres.getNumberOfGenerators();
        bool alphabetic = (nGens <= 26);
        if (nGens == 0)
            fundGens->setText(tr("No generators"));
        else if (nGens == 1)
            fundGens->setText(tr("1 generator: a"));
        else if (nGens == 2)
            fundGens->setText(tr("2 generators: a, b"));
        else if (alphabetic)
            fundGens->setText(tr("%1 generators: a ... %2").
                arg(nGens).arg(char('a' + nGens - 1)));
        else
            fundGens->setText(tr("%1 generators: g0 ... g%2").
                arg(nGens).arg(nGens - 1));
        fundGens->show();

        unsigned long nRels = pres.getNumberOfRelations();
        if (nRels == 0) {
            fundRelCount->setText(tr("No relations"));
            fundRels->hide();
        } else if (nRels == 1) {
            fundRelCount->setText(tr("1 relation:"));
            fundRels->show();
        } else {
            fundRelCount->setText(tr("%1 relations:").arg(nRels));
            fundRels->show();
        }
        fundRelCount->show();

        fundRels->clear();
        if (alphabetic) {
            // Generators are a, b, ...
            for (long i = 0; i < nRels; ++i) {
                QString rel("1 =");
                const std::list<regina::NGroupExpressionTerm>& terms(
                    pres.getRelation(i).getTerms());
                if (terms.empty())
                    rel += " 1";
                else {
                    std::list<regina::NGroupExpressionTerm>::const_iterator it;
                    for (it = terms.begin(); it != terms.end(); ++it) {
                        rel += ' ';
                        if (it->exponent == 0)
                            rel += '1';
                        else {
                            rel += char('a' + it->generator);
                            if (it->exponent != 1)
                                rel += QString("^%1").arg(it->exponent);
                        }
                    }
                }
                new QListWidgetItem(rel, fundRels);
            }
        } else {
            // Generators are g0, g1, ...
            // This is the default text that comes from the calculation engine.
            for (long i = 0; i < nRels; ++i)
                new QListWidgetItem(QString("1 = ") +
                    pres.getRelation(i).str().c_str(), fundRels);
        }

        simpDepth = 1;

        btnGAP->setEnabled(true);
        btnSimp->setEnabled(true);
    } else {
        fundName->setText(tr("Cannot calculate\n(disconnected triang.)"));
        fundGens->hide();
        fundRelCount->hide();
        fundRels->clear();
        fundRels->hide();
        btnGAP->setEnabled(false);
        btnSimp->setEnabled(false);
    }
}

void NTriFundGroupUI::editingElsewhere() {
    fundName->setText(tr("Editing..."));
    fundGens->hide();
    fundRelCount->hide();
    fundRels->clear();
    fundRels->hide();
    btnGAP->setEnabled(false);
    btnSimp->setEnabled(false);
}

void NTriFundGroupUI::simplifyPi1() {
    // Make sure the triangulation is not being edited.
    if (! btnSimp->isEnabled())
        return;

    regina::NGroupPresentation* group =
        new regina::NGroupPresentation(tri->getFundamentalGroup());
    group->proliferateRelators(simpDepth);
    group->intelligentSimplify();
    tri->simplifiedFundamentalGroup(group);

    unsigned oldDepth = simpDepth;
    refresh(); // This will reset simpDepth by default...
    simpDepth = oldDepth;

    // Let's not let the end-user go beyond too many iterates for now.
    if (simpDepth < 4)
        simpDepth++;
}

void NTriFundGroupUI::simplifyGAP() {
    // Make sure the triangulation is not being edited.
    if (! btnGAP->isEnabled())
        return;

    // Can we actually run GAP?
    QString useExec = verifyGAPExec();
    if (useExec.isNull())
        return;

    GAPRunner dlg(ui, useExec, tri->getFundamentalGroup());
    if (dlg.exec() == GAPRunner::Accepted) {
        regina::NGroupPresentation* newGroup = dlg.simplifiedGroup().release();
        if (newGroup) {
            tri->simplifiedFundamentalGroup(newGroup);
            refresh();
        } else {
            ReginaSupport::sorry(ui,
                tr("An unexpected error occurred whilst "
                "attempting to simplify the group presentation using GAP."),
                tr("<qt>Please verify that GAP "
                "(Groups, Algorithms and Programming) "
                "is correctly installed on your system, and that Regina "
                "has been correctly configured to use it (see the "
                "<i>Tools</i> section in Regina's settings).</qt>"));
        }
    }
}

QString NTriFundGroupUI::verifyGAPExec() {
    QString useExec = ReginaPrefSet::global().triGAPExec;

    if (useExec.indexOf('/') < 0) {
        // Hunt on the search path.
        // Search through $PATH to find the executable
        QString paths = QProcessEnvironment::systemEnvironment().value("PATH");
        // Windows uses a different separator in $PATH
#if defined _WIN32 || defined _WIN64 || defined __CYGWIN
        QString pathSeparator = ";";
#else
        QString pathSeparator = ":";
#endif
        QStringList pathList = paths.split(pathSeparator);
        
        bool found = false;
        for( QStringList::iterator it = pathList.begin(); it != pathList.end();
            ++it) {
            QDir dir(*it);
            if ( dir.exists(useExec) ) {
                found = true;
                break;
            }
        }
        if (! found) {
            ReginaSupport::sorry(ui,
                tr("<qt>I could not find the GAP executable <i>%1</i> "
                "on the default search path.</qt>").arg(Qt::escape(useExec)),
                tr("<qt>If you have GAP (Groups, Algorithms and Programming) "
                "installed on your system, please go into Regina's "
                "settings (<i>Tools</i> section) and tell Regina "
                "where it can find GAP.</qt>"));
            return QString::null;
        }
    }

    // We have a full path to the GAP executable.
    QFileInfo info(useExec);
    if (! info.exists()) {
        ReginaSupport::sorry(ui,
            tr("<qt>The GAP executable <i>%1</i> does not exist.</qt>").
                arg(Qt::escape(useExec)),
            tr("<qt>If you have GAP (Groups, Algorithms and Programming) "
            "installed on your system, please go into Regina's "
            "settings (<i>Tools</i> section) and tell Regina "
            "where it can find GAP.</qt>"));
        return QString::null;
    } else if (! (info.isFile() && info.isExecutable())) {
        ReginaSupport::sorry(ui,
            tr("<qt>The GAP executable <i>%1</i> does not appear to be "
            "an executable program.</qt>").arg(Qt::escape(useExec)),
            tr("<qt>If you have GAP (Groups, Algorithms and Programming) "
            "installed on your system, please go into Regina's "
            "settings (<i>Tools</i> section) and tell Regina "
            "where it can find GAP.</qt>"));
        return QString::null;
    }

    // All good.
    return useExec;
}

NTriTuraevViroUI::NTriTuraevViroUI(regina::NTriangulation* packet,
        PacketTabbedViewerTab* useParentUI) : PacketViewerTab(useParentUI),
        tri(packet) {
    ui = new QWidget();
    QBoxLayout* layout = new QVBoxLayout(ui);

    QBoxLayout* paramsArea = new QHBoxLayout();
    layout->addLayout(paramsArea);
    paramsArea->addStretch(1);

    QString expln = tr("<qt>The (r, root) parameters of a Turaev-Viro "
        "invariant to calculate.  These parameters describe the initial data "
        "for the invariant as described in <i>State sum invariants of "
        "3-manifolds and quantum 6j-symbols</i>, Turaev and Viro, "
        "published in <i>Topology</i> <b>31</b>, no. 4, 1992.<p>"
        "In particular, <i>r</i> and <i>root</i> must both be positive "
        "integers with 0&nbsp;&lt;&nbsp;<i>root</i>&nbsp;&lt;&nbsp;2<i>r</i>, "
        "where <i>root</i> describes a 2<i>r</i>-th root of unity.  "
        "Example parameters are <i>5,3</i>.<p>"
        "Note that only small values of <i>r</i> "
        "should be used, since the time required to calculate the invariant "
        "grows exponentially with <i>r</i>.</qt>");
    paramsLabel = new QLabel(tr("Parameters (r, root):"));
    paramsLabel->setWhatsThis(expln);
    paramsArea->addWidget(paramsLabel);

    params = new QLineEdit(ui);
    params->setValidator(new QRegExpValidator(reTVParams, ui));
    params->setWhatsThis(expln);
    connect(params, SIGNAL(returnPressed()), this, SLOT(calculateInvariant()));
    paramsArea->addWidget(params);

    calculate = new QPushButton(ReginaSupport::themeIcon("system-run"),
        tr("Calculate"));
    // calculate->setFlat(true);
    calculate->setToolTip(tr("Calculate the Turaev-Viro invariant with "
        "these parameters"));
    calculate->setWhatsThis(tr("<qt>Calculate the Turaev-Viro invariant "
        "corresponding to the (r, root) parameters in the nearby text "
        "box.  The result will be added to the list below.<p>"
        "<b>Warning:</b> This calculation can be quite slow for large "
        "values of <i>r</i>, since the processing time grows exponentially "
        "with <i>r</i>.</qt>"));
    connect(calculate, SIGNAL(clicked()), this, SLOT(calculateInvariant()));
    paramsArea->addWidget(calculate);

    paramsArea->addStretch(1);

    QBoxLayout* invArea = new QHBoxLayout();
    layout->addLayout(invArea, 1);
    invArea->addStretch(1);

    invariants = new QTreeWidget(ui);
    invariants->setRootIsDecorated(false);
    invariants->setAlternatingRowColors(true);
    invariants->header()->setStretchLastSection(false);
    invariants->header()->setResizeMode(QHeaderView::ResizeToContents);
    invariants->setSelectionMode(QAbstractItemView::NoSelection);
    invariants->setWhatsThis(tr("A list of all Turaev-Viro invariants "
        "that have been calculated so far for this triangulation.  To "
        "calculate a new invariant, enter the (r, root) parameters into the "
        "text box above and press <i>Calculate</i>."));
    invArea->addWidget(invariants, 1);

    invariants->setColumnCount(3);
    QTreeWidgetItem* header = new QTreeWidgetItem();
    header->setText(0, tr("r"));
    header->setText(1, tr("root"));
    header->setText(2, tr("value"));
    for (int i = 0; i < 3; ++i)
        header->setTextAlignment(i, Qt::AlignCenter);
    invariants->setHeaderItem(header);

    invArea->addStretch(1);

    QLabel* warning = new QLabel(tr("<qt><b>Warning:</b> These are "
        "computed using floating point arithmetic, with no guaranteed level "
        "of accuracy.</qt>"));
    warning->setWordWrap(true);
    warning->setAlignment(Qt::AlignCenter);
    layout->addWidget(warning);
}

regina::NPacket* NTriTuraevViroUI::getPacket() {
    return tri;
}

QWidget* NTriTuraevViroUI::getInterface() {
    return ui;
}

void NTriTuraevViroUI::refresh() {
    paramsLabel->setEnabled(true);
    params->setEnabled(true);
    calculate->setEnabled(true);

    invariants->clear();

    // Since TuraevViroSet is a sorted data type,
    // these items will automatically be inserted in the right order.
    const NTriangulation::TuraevViroSet& invs(tri->allCalculatedTuraevViro());
    for (NTriangulation::TuraevViroSet::const_iterator it = invs.begin();
            it != invs.end(); it++)
        invariants->addTopLevelItem(new TuraevViroItem(
            (*it).first.first, (*it).first.second, (*it).second));
}

void NTriTuraevViroUI::editingElsewhere() {
    paramsLabel->setEnabled(false);
    params->setEnabled(false);
    calculate->setEnabled(false);

    invariants->clear();
}

void NTriTuraevViroUI::calculateInvariant() {
    // Make sure the triangulation is not being edited.
    if (! params->isEnabled())
        return;

    // Run sanity checks.
    if (! (tri->isValid() && tri->isClosed() &&
            tri->getNumberOfTetrahedra() > 0)) {
        ReginaSupport::sorry(ui,
            tr("Turaev-Viro invariants are currently "
            "available only for closed, valid, non-empty triangulations."));
        return;
    }

    if (! reTVParams.exactMatch(params->text())) {
        ReginaSupport::info(ui,
            tr("<qt>The invariant parameters "
            "(<i>r</i>, <i>root</i>) must be two positive integers.</qt>"),
            tr("<qt>These parameters describe the initial data "
            "for the invariant as described in <i>State sum invariants of "
            "3-manifolds and quantum 6j-symbols</i>, Turaev and Viro, "
            "published in <i>Topology</i> <b>31</b>, no. 4, 1992.<p>"
            "In particular, <i>r</i> and <i>root</i> must both be positive "
            "integers with "
            "0&nbsp;&lt;&nbsp;<i>root</i>&nbsp;&lt;&nbsp;2<i>r</i>, "
            "where <i>root</i> describes a 2<i>r</i>-th root of unity.  "
            "Example parameters are <i>5,3</i>.<p>"
            "Note that only small values of <i>r</i> "
            "should be used, since the time required to calculate the "
            "invariant grows exponentially with <i>r</i>.</qt>"));
        return;
    }

    unsigned long r = reTVParams.cap(1).toULong();
    unsigned long root = reTVParams.cap(2).toULong();

    if (r < 3) {
        ReginaSupport::info(ui,
            tr("<qt>The first parameter <i>r</i> must be "
            "at least 3.</qt>"));
        return;
    }

    if (root <= 0 || root >= 2 * r) {
        ReginaSupport::info(ui,
            tr("<qt>The second parameter <i>root</i> "
            "must be strictly between 0 and 2<i>r</i> (it specifies a "
            "2<i>r</i>-th root of unity).</qt>"),
            tr("<qt>Example parameters are <i>5,3</i>.</qt>"));
        return;
    }

    if (regina::gcd(r, root) > 1) {
        ReginaSupport::info(ui,
            tr("<qt>The invariant parameters must have "
            "no common factors.</qt>"),
            tr("<qt>Example parameters are <i>5,3</i>.</qt>"));
        return;
    }

    if (r >= TV_WARN_LARGE_R) {
        QMessageBox msg(QMessageBox::Warning,
            tr("Warning"),
            tr("This calculation could take a very long time."),
            QMessageBox::Yes | QMessageBox::Cancel,
            ui);
        msg.setInformativeText(tr("<qt>The time required "
                "to calculate Turaev-Viro invariants grows exponentially "
                "with <i>r</i>.  It is recommended only to use "
                "r&nbsp;&lt;&nbsp;%1.<p>"
                "Are you sure you wish to "
                "proceed?</qt>").arg(TV_WARN_LARGE_R)),
        msg.setDefaultButton(QMessageBox::Yes);
        if (msg.exec() != QMessageBox::Yes)
            return;
    }

    // Calculate the invariant!
    double value = tri->turaevViro(r, root);
    TuraevViroItem* item = new TuraevViroItem(r, root, value);

    // Insert the invariant in the right place in the table, and delete
    // any previous invariant with the same parameters if it exists.
    TuraevViroItem* curr;
    int cmp;
    for (int i = 0; i < invariants->invisibleRootItem()->childCount(); i++) {
        curr = dynamic_cast<TuraevViroItem*>(
            invariants->invisibleRootItem()->child(i));
        cmp = item->compare(curr);
        if (cmp <= 0) {
            if (cmp == 0)
                delete curr;
            invariants->insertTopLevelItem(i, item);
            return;
        }
    }
    invariants->addTopLevelItem(item);
}

/** These routines puts up the interface for the detailed cellular information
        and it is a submenu of the Algebra menu. **/

void NTriCellularInfoUI::refresh() {
    if (tri->isValid()) {
        NCellularData Minfo(*tri);

       Cells->setText(QObject::tr("%1, %2, %3, %4").
            arg(Minfo.cellCount( NCellularData::ChainComplexLocator(0, NCellularData::STD_coord) ) ).
            arg(Minfo.cellCount( NCellularData::ChainComplexLocator(1, NCellularData::STD_coord) ) ).
            arg(Minfo.cellCount( NCellularData::ChainComplexLocator(2, NCellularData::STD_coord) ) ).
            arg(Minfo.cellCount( NCellularData::ChainComplexLocator(3, NCellularData::STD_coord) ) ));

        DualCells->setText(QObject::tr("%1, %2, %3, %4").
            arg(Minfo.cellCount( NCellularData::ChainComplexLocator(0, NCellularData::DUAL_coord) ) ).
            arg(Minfo.cellCount( NCellularData::ChainComplexLocator(1, NCellularData::DUAL_coord) ) ).
            arg(Minfo.cellCount( NCellularData::ChainComplexLocator(2, NCellularData::DUAL_coord) ) ).
            arg(Minfo.cellCount( NCellularData::ChainComplexLocator(3, NCellularData::DUAL_coord) ) ));

        EulerChar->setText(QString::number(Minfo.eulerChar()));

        H0H1H2H3->setText(QObject::tr("H0 = %1,  H1 = %2,  H2 = %3,  H3 = %4").
            arg(Minfo.unmarkedGroup( NCellularData::GroupLocator(0, NCellularData::coVariant, NCellularData::DUAL_coord, 0) )->str().c_str() ).
            arg(Minfo.unmarkedGroup( NCellularData::GroupLocator(1, NCellularData::coVariant, NCellularData::DUAL_coord, 0) )->str().c_str() ).            
            arg(Minfo.unmarkedGroup( NCellularData::GroupLocator(2, NCellularData::coVariant, NCellularData::DUAL_coord, 0) )->str().c_str() ).           
            arg(Minfo.unmarkedGroup( NCellularData::GroupLocator(3, NCellularData::coVariant, NCellularData::DUAL_coord, 0) )->str().c_str() ) );          

         HBdry->setText(QObject::tr("H0 = %1,  H1 = %2,  H2 = %3").
            arg(Minfo.unmarkedGroup( NCellularData::GroupLocator(0, NCellularData::coVariant, NCellularData::STD_BDRY_coord, 0) )->str().c_str() ).
            arg(Minfo.unmarkedGroup( NCellularData::GroupLocator(1, NCellularData::coVariant, NCellularData::STD_BDRY_coord, 0) )->str().c_str() ).            
            arg(Minfo.unmarkedGroup( NCellularData::GroupLocator(2, NCellularData::coVariant, NCellularData::STD_BDRY_coord, 0) )->str().c_str() ) );          

        BdryMap->setText(Minfo.homGroup( NCellularData::HomLocator( 
            NCellularData::GroupLocator( 1, NCellularData::coVariant, NCellularData::STD_BDRY_coord, 0 ), 
            NCellularData::GroupLocator( 1, NCellularData::coVariant, NCellularData::STD_coord, 0 ) ) 
                        )->str().c_str() );

        if (! tri->isConnected()) {
            QString msg(QObject::tr("Triangulation is disconnected."));

            AlexInv->setText(msg);
            TorForOrders->setText(msg);
            TorForSigma->setText(msg);
            TorForLegendre->setText(msg);
            EmbeddingComments->setText(msg);
        } else {
            // 8 principle cases:
            // orientable y/n, boundary y/n, torsion exists y/n
            if (tri->isOrientable()) {
                TorForOrders->setText(
                    Minfo.stringInfo( NCellularData::TORFORM_powerdecomp ).c_str() );
                TorForSigma->setText(
                    Minfo.stringInfo( NCellularData::TORFORM_sigmastring ).c_str() );
                TorForLegendre->setText(
                    Minfo.stringInfo( NCellularData::TORFORM_legendresymbol ).c_str() );
            } else {
                // The torsion linking form routines insist on orientability,
                // so we should avoid calling them.
                QString msg(QObject::tr("Manifold is non-orientable."));

                TorForOrders->setText(msg);
                TorForSigma->setText(msg);
                TorForLegendre->setText(msg);
            }

            if (Minfo.unmarkedGroup( NCellularData::GroupLocator(1, 
                NCellularData::coVariant, NCellularData::DUAL_coord, 0) )->getRank()==1)
             {
                std::auto_ptr< std::list< NSVPolynomialRing< NLargeInteger > > > alex(
                    Minfo.alexanderIdeal() );
                std::string aString;
                for (std::list< NSVPolynomialRing<NLargeInteger> >::iterator i = alex->begin();
                     i != alex->end(); i++)
                  {
<<<<<<< HEAD
                  aString.append( i->str() );
=======
                  aString.append( i->toString() );
>>>>>>> 1e6c32f2
                  if (i!=alex->end()) aString.append(" ");
                  }
              AlexInv->setText(QObject::tr(aString.c_str()));
             }
            else
             AlexInv->setText(QObject::tr("No Alexander invariant."));

            // The embeddability comment is good for both orientable and
            // non-orientable triangulations.
            // Encase it in <qt>..</qt> so it can wrap over multiple lines.
            EmbeddingComments->setText(QString("<qt>%1</qt>").arg(
                Qt::escape(Minfo.stringInfo(NCellularData::TORFORM_embinfo).c_str())));
        }
    } else {
        QString msg(QObject::tr("Invalid Triangulation"));
        Cells->setText(msg);
        DualCells->setText(msg);
        EulerChar->setText(msg);
        H0H1H2H3->setText(msg);
        HBdry->setText(msg);
        BdryMap->setText(msg);
        AlexInv->setText(msg);
        TorForOrders->setText(msg);
        TorForSigma->setText(msg);
        TorForLegendre->setText(msg);
        EmbeddingComments->setText(msg);
    }
}

NTriCellularInfoUI::NTriCellularInfoUI(regina::NTriangulation* packet,
        PacketTabbedViewerTab* useParentUI) : PacketViewerTab(useParentUI),
        tri(packet) {
    QScrollArea* scroller = new QScrollArea();
    scroller->setWidgetResizable(true);
    scroller->setFrameStyle(QFrame::NoFrame);
    // Transparency must be applied to both the QScrollArea *and* some of its
    // internal components (possibly the widget that holds the viewport?).
    scroller->setStyleSheet("QScrollArea, .QWidget { "
                                "background-color:transparent; "
                            "}");
    ui = scroller;

    QWidget* grid = new QWidget(scroller->viewport());
    scroller->setWidget(grid);

    QGridLayout* homologyGrid = new QGridLayout(grid);//, 11, 4, 0, 5);
    homologyGrid->setRowStretch(0, 1);
    homologyGrid->setRowStretch(12, 1);
    homologyGrid->setColumnStretch(0, 1);
    homologyGrid->setColumnStretch(2, 1); // Give the embeddability comment
                                       // a little room to breathe.
    homologyGrid->setColumnStretch(3, 1);

    QLabel* label;
    QString msg;

    label = new QLabel(QObject::tr("Cells: "), grid);
    homologyGrid->addWidget(label, 1, 1);
    Cells = new QLabel(grid);
    homologyGrid->addWidget(Cells, 1, 2);
    msg = QObject::tr("The number of cells in a proper CW-decomposition of "
               "the compact manifold specified by this triangulation.  "
               "The four numbers displayed here count 0-cells, 1-cells, "
               "2-cells and 3-cells respectively.");
    label->setWhatsThis(msg);
    Cells->setWhatsThis(msg);

    label = new QLabel(QObject::tr("Dual cells: "), grid);
    homologyGrid->addWidget(label, 2, 1);
    DualCells = new QLabel(grid);
    homologyGrid->addWidget(DualCells, 2, 2);
    msg = QObject::tr("The number of cells in the dual CW-decomposition "
                "corresponding to the triangulation of this "
                "compact manifold.  The four numbers displayed here "
                "count 0-cells, 1-cells, 2-cells and 3-cells respectively.");
    label->setWhatsThis(msg);
    DualCells->setWhatsThis(msg);

    label = new QLabel(QObject::tr("Euler characteristic: "), grid);
    homologyGrid->addWidget(label, 3, 1);
    EulerChar = new QLabel(grid);
    homologyGrid->addWidget(EulerChar, 3, 2);
    msg = QObject::tr("The Euler characteristic of this compact manifold.");
    label->setWhatsThis(msg);
    EulerChar->setWhatsThis(msg);

    label = new QLabel(QObject::tr("Homology groups: "), grid);
    homologyGrid->addWidget(label, 4, 1);
    H0H1H2H3 = new QLabel(grid);
    homologyGrid->addWidget(H0H1H2H3, 4, 2);
    msg = QObject::tr("The homology groups of this manifold with coefficients "
               "in the integers.  The groups are listed in order of "
                "increasing dimension.");
    label->setWhatsThis(msg);
    H0H1H2H3->setWhatsThis(msg);

    label = new QLabel(QObject::tr("Boundary homology groups: "), grid);
    homologyGrid->addWidget(label, 5, 1);
    HBdry = new QLabel(grid);
    homologyGrid->addWidget(HBdry, 5, 2);
    msg = QObject::tr("The homology groups of this manifold's boundary with "
               "coefficients in the integers.  The groups are listed "
               "in order of increasing dimension.");
    label->setWhatsThis(msg);
    HBdry->setWhatsThis(msg);

    label = new QLabel(QObject::tr("<qt>H1(%1M &rarr; M): </qt>").
        arg(QChar(0x2202 /* bdry */)), grid);
    homologyGrid->addWidget(label, 6, 1);
    BdryMap = new QLabel(grid);
    homologyGrid->addWidget(BdryMap, 6, 2);
    msg = QObject::tr("<qt>The boundary is a submanifold of the original "
                "manifold.  This item describes some properties of "
                "the induced map on H<sub>1</sub>.</qt>"
                );
    label->setWhatsThis(msg);
    BdryMap->setWhatsThis(msg);

    label = new QLabel(QObject::tr("Torsion form rank vector: "), grid);
    homologyGrid->addWidget(label, 7, 1);
    TorForOrders = new QLabel(grid);
    homologyGrid->addWidget(TorForOrders, 7, 2);
    msg = QObject::tr("<qt>This is the first of the three Kawauchi-Kojima "
               "invariants.  These are invariants of the torsion linking "
               "form on the torsion subgroup of H<sub>1</sub> of an "
               "oriented manifold, and they form a complete set of "
               "invariants.<p>"
               "The torsion form rank vector lists the rank of all the "
               "subgroups of various prime power orders."
               "<p>For further information, see Kawauchi and Kojima's paper "
               "<i>Algebraic classification of linking pairings "
               "on 3-manifolds</i>, Math. Ann. <b>253</b> (1980), "
               "no. 1, 29&ndash;42.</qt>"
                );
    label->setWhatsThis(msg);
    TorForOrders->setWhatsThis(msg);

    label = new QLabel(QObject::tr("Sigma vector: "), grid);
    homologyGrid->addWidget(label, 8, 1);
    TorForSigma = new QLabel(grid);
    homologyGrid->addWidget(TorForSigma, 8, 2);
    msg = QObject::tr("<qt>If H<sub>1</sub> has 2-torsion, this is the "
               "2-torsion sigma-vector.  The sigma-vector is the "
               "second of the Kawauchi-Kojima invariants, and is an "
               "orientation-sensitive invariant."
               "<p>For further information, see Kawauchi and Kojima's paper "
               "<i>Algebraic classification of linking pairings "
               "on 3-manifolds</i>, Math. Ann. <b>253</b> (1980), "
               "no. 1, 29&ndash;42.</qt>"
                );
    label->setWhatsThis(msg);
    TorForSigma->setWhatsThis(msg);

    label = new QLabel(QObject::tr("Legendre symbol vector: "), grid);
    homologyGrid->addWidget(label, 9, 1);
    TorForLegendre = new QLabel(grid);
    homologyGrid->addWidget(TorForLegendre, 9, 2);
    msg = QObject::tr("<qt>If H<sub>1</sub> has odd torsion, this is the "
               "Legendre symbol vector.  The Legendre symbol vector "
               "is the last of the Kawauchi-Kojima invariants, and was "
               "originally constructed by Seifert."
               "<p>For further information, see Kawauchi and Kojima's paper "
               "<i>Algebraic classification of linking pairings "
               "on 3-manifolds</i>, Math. Ann. <b>253</b> (1980), "
               "no. 1, 29&ndash;42.</qt>"
                );
    label->setWhatsThis(msg);
    TorForLegendre->setWhatsThis(msg);

    label = new QLabel(QObject::tr("Alexander ideal: "), grid);
    homologyGrid->addWidget(label, 10, 1);
    AlexInv = new QLabel(grid);
    homologyGrid->addWidget(AlexInv, 10, 2);
    msg = QObject::tr("<qt>blah blah alexander ideal is blah blah</qt>");
    label->setWhatsThis(msg);
    AlexInv->setWhatsThis(msg);    

    label = new QLabel(QObject::tr("Comments: "), grid);
    homologyGrid->addWidget(label, 11, 1);
    EmbeddingComments = new QLabel(grid);
    homologyGrid->addWidget(EmbeddingComments, 11, 2);
    msg = QObject::tr("<qt>If the homology allows us to make any deductions "
                "about the embeddability of this manifold in "
                "R<sup>3</sup>, S<sup>3</sup>, S<sup>4</sup> "
                "or a homology sphere, we mention it here.  "
                "Aside from the Kawauchi-Kojima paper, these comments "
                "use C.T.C. Wall's theorem that 3-manifolds embed in "
                "S<sup>5</sup> and some elementary homological "
                "observations.</qt>"
                );
    label->setWhatsThis(msg);
    EmbeddingComments->setWhatsThis(msg);
}


regina::NPacket* NTriCellularInfoUI::getPacket() {
    return tri;
}

QWidget* NTriCellularInfoUI::getInterface() {
    return ui;
}

void NTriCellularInfoUI::editingElsewhere() {
    QString msg(QObject::tr("Editing..."));

    Cells->setText(msg);
    DualCells->setText(msg);
    EulerChar->setText(msg);
    H0H1H2H3->setText(msg);
    HBdry->setText(msg);
    BdryMap->setText(msg);
    TorForOrders->setText(msg);
    TorForSigma->setText(msg);
    TorForLegendre->setText(msg);
    EmbeddingComments->setText(msg);
}
<|MERGE_RESOLUTION|>--- conflicted
+++ resolved
@@ -796,11 +796,7 @@
                 for (std::list< NSVPolynomialRing<NLargeInteger> >::iterator i = alex->begin();
                      i != alex->end(); i++)
                   {
-<<<<<<< HEAD
-                  aString.append( i->str() );
-=======
                   aString.append( i->toString() );
->>>>>>> 1e6c32f2
                   if (i!=alex->end()) aString.append(" ");
                   }
               AlexInv->setText(QObject::tr(aString.c_str()));
