--- conflicted
+++ resolved
@@ -744,34 +744,20 @@
         EulerChar->setText(QString::number(Minfo.eulerChar()));
 
         H0H1H2H3->setText(QObject::tr("H0 = %1,  H1 = %2,  H2 = %3,  H3 = %4").
-<<<<<<< HEAD
-            arg(Minfo.unmarkedGroup( NCellularData::GroupLocator(0, NCellularData::coVariant, NCellularData::DUAL_coord, 0) )->toString().c_str() ).
-            arg(Minfo.unmarkedGroup( NCellularData::GroupLocator(1, NCellularData::coVariant, NCellularData::DUAL_coord, 0) )->toString().c_str() ).            
-            arg(Minfo.unmarkedGroup( NCellularData::GroupLocator(2, NCellularData::coVariant, NCellularData::DUAL_coord, 0) )->toString().c_str() ).           
-            arg(Minfo.unmarkedGroup( NCellularData::GroupLocator(3, NCellularData::coVariant, NCellularData::DUAL_coord, 0) )->toString().c_str() ) );          
+            arg(Minfo.unmarkedGroup( NCellularData::GroupLocator(0, NCellularData::coVariant, NCellularData::DUAL_coord, 0) )->str().c_str() ).
+            arg(Minfo.unmarkedGroup( NCellularData::GroupLocator(1, NCellularData::coVariant, NCellularData::DUAL_coord, 0) )->str().c_str() ).            
+            arg(Minfo.unmarkedGroup( NCellularData::GroupLocator(2, NCellularData::coVariant, NCellularData::DUAL_coord, 0) )->str().c_str() ).           
+            arg(Minfo.unmarkedGroup( NCellularData::GroupLocator(3, NCellularData::coVariant, NCellularData::DUAL_coord, 0) )->str().c_str() ) );          
 
          HBdry->setText(QObject::tr("H0 = %1,  H1 = %2,  H2 = %3").
-            arg(Minfo.unmarkedGroup( NCellularData::GroupLocator(0, NCellularData::coVariant, NCellularData::STD_BDRY_coord, 0) )->toString().c_str() ).
-            arg(Minfo.unmarkedGroup( NCellularData::GroupLocator(1, NCellularData::coVariant, NCellularData::STD_BDRY_coord, 0) )->toString().c_str() ).            
-            arg(Minfo.unmarkedGroup( NCellularData::GroupLocator(2, NCellularData::coVariant, NCellularData::STD_BDRY_coord, 0) )->toString().c_str() ) );          
+            arg(Minfo.unmarkedGroup( NCellularData::GroupLocator(0, NCellularData::coVariant, NCellularData::STD_BDRY_coord, 0) )->str().c_str() ).
+            arg(Minfo.unmarkedGroup( NCellularData::GroupLocator(1, NCellularData::coVariant, NCellularData::STD_BDRY_coord, 0) )->str().c_str() ).            
+            arg(Minfo.unmarkedGroup( NCellularData::GroupLocator(2, NCellularData::coVariant, NCellularData::STD_BDRY_coord, 0) )->str().c_str() ) );          
 
         BdryMap->setText(Minfo.homGroup( NCellularData::HomLocator( 
             NCellularData::GroupLocator( 1, NCellularData::coVariant, NCellularData::STD_BDRY_coord, 0 ), 
             NCellularData::GroupLocator( 1, NCellularData::coVariant, NCellularData::STD_coord, 0 ) ) 
-                        )->toString().c_str() );
-=======
-            arg(minfo.getHomology(0).str().c_str()).
-            arg(minfo.getHomology(1).str().c_str()).
-            arg(minfo.getHomology(2).str().c_str()).
-            arg(minfo.getHomology(3).str().c_str()));
-
-        HBdry->setText(QObject::tr("H0 = %1,  H1 = %2,  H2 = %3").
-            arg(minfo.getBdryHomology(0).str().c_str()).
-            arg(minfo.getBdryHomology(1).str().c_str()).
-            arg(minfo.getBdryHomology(2).str().c_str()));
-
-        BdryMap->setText(minfo.getBdryHomologyMap(1).str().c_str());
->>>>>>> ab3cd7a0
+                        )->str().c_str() );
 
         if (! tri->isConnected()) {
             QString msg(QObject::tr("Triangulation is disconnected."));
@@ -810,7 +796,7 @@
                 for (std::list< NSVPolynomialRing<NLargeInteger> >::iterator i = alex->begin();
                      i != alex->end(); i++)
                   {
-                  aString.append( i->toString() );
+                  aString.append( i->str() );
                   if (i!=alex->end()) aString.append(" ");
                   }
               AlexInv->setText(QObject::tr(aString.c_str()));
