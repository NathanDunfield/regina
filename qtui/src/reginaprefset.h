
/**************************************************************************
 *                                                                        *
 *  Regina - A Normal Surface Theory Calculator                           *
 *  KDE User Interface                                                    *
 *                                                                        *
 *  Copyright (c) 1999-2013, Ben Burton                                   *
 *  For further details contact Ben Burton (bab@debian.org).              *
 *                                                                        *
 *  This program is free software; you can redistribute it and/or         *
 *  modify it under the terms of the GNU General Public License as        *
 *  published by the Free Software Foundation; either version 2 of the    *
 *  License, or (at your option) any later version.                       *
 *                                                                        *
 *  As an exception, when this program is distributed through (i) the     *
 *  App Store by Apple Inc.; (ii) the Mac App Store by Apple Inc.; or     *
 *  (iii) Google Play by Google Inc., then that store may impose any      *
 *  digital rights management, device limits and/or redistribution        *
 *  restrictions that are required by its terms of service.               *
 *                                                                        *
 *  This program is distributed in the hope that it will be useful, but   *
 *  WITHOUT ANY WARRANTY; without even the implied warranty of            *
 *  MERCHANTABILITY or FITNESS FOR A PARTICULAR PURPOSE.  See the GNU     *
 *  General Public License for more details.                              *
 *                                                                        *
 *  You should have received a copy of the GNU General Public             *
 *  License along with this program; if not, write to the Free            *
 *  Software Foundation, Inc., 51 Franklin St, Fifth Floor, Boston,       *
 *  MA 02110-1301, USA.                                                   *
 *                                                                        *
 **************************************************************************/

/* end stub */

/*! \file reginaprefset.h
 *  \brief Provides a single data structure for all Regina preferences.
 */

#ifndef __REGINAPREFSET_H
#define __REGINAPREFSET_H

#include "surfaces/normalcoords.h"
#include "surfaces/normalflags.h"
#include <qmutex.h>
#include <QFont>
#include <QList>
#include <QString>
#include <QSize>
#include <QUrl>

class QSettings;
class QTextCodec;
class QWidget;

/**
 * A structure holding a single filename which may or may not be active
 * (such as a census file or a python library).
 */
struct ReginaFilePref {
    private:
        QString filename_;
            /**< The full filename. */
        QString displayName_;
            /**< The long human-readable text to display for this file. */
        QString systemKey_;
            /**< If this is a system file, the corresponding configuration
                 key; otherwise, the null string.  System files may be disabled
                 but not deleted, and might use descriptive display names. */
        bool active_;
            /**< Whether or not this filename is currently active. */

    public:
        /**
         * Constructs an active non-system file.
         * The filename must be set using setFilename().
         */
        ReginaFilePref();

        /**
         * Constructs a non-system file with the given filename.
         * The display name will be set automatically.
         */
        ReginaFilePref(const QString& filename, bool active = true);

        /**
         * Constructs a system file with the given details.
         */
        ReginaFilePref(const QString& filename, const QString& displayName,
            const QString& systemKey, bool active = true);

        /**
         * Constructs a system file whose active status is read from the
         * given system settings.
         */
        ReginaFilePref(const QString& filename, const QString& displayName,
            const QString& systemKey, QSettings& settings);

        /**
         * Sets the filename, and sets the display name to a suitable
         * human-readable representation of the filename.
         */
        void setFilename(const QString& filename);

        /**
         * Marks this file as active.
         */
        void activate();

        /**
         * Marks this file as inactive.
         */
        void deactivate();

        /**
         * Returns a long human-readable display name.
         */
        const QString& longDisplayName() const;

        /**
         * Returns a short human-readable display name.
         */
        QString shortDisplayName() const;

        /**
         * Return the filename in an 8-bit encoding suitable for passing to
         * low-level file I/O routines.
         */
        QByteArray encodeFilename() const;

        /**
         * Indicates whether this file is currently active.
         */
        bool isActive() const;

        /**
         * Tests whether this file exists.
         */
        bool exists() const;

        /**
         * Indicates whether this is a system file.
         */
        bool isSystem() const;

        /**
         * Indicates whether this and the given preference use identical
         * filenames.
         * Note that different representations of the same file will
         * treated as different filenames (e.g., "foo/x" != "foo/../foo/x").
         */
        bool operator == (const ReginaFilePref& f) const;

    private:
        /**
         * Adds settings that stores all files in the given list (both
         * system and non-system files).
         * It is assumed that the settings group has already been set.
         *
         * When reading keys, the non-system files can be read through
         * readUserKey(), whereas the system files must be read via a
         * hard-coded list (since users should not be able to change
         * the hard-code list of system files).
         */
        static void writeKeys(const QList<ReginaFilePref>& list,
            QSettings& settings);

        /**
         * Reads the setting that lists all non-system files, and pushes
         * them onto the end of the given list.
         * It is assumed that the settings group has already been set.
         */
        static void readUserKey(QList<ReginaFilePref>& list,
            QSettings& settings);

    friend class ReginaPrefSet;
};

/**
 * Describes the many possible ways in which ReginaPrefSet::triGraphvizExec
 * might or might not reflect a usable Graphviz installation on the current
 * machine.
 */
class GraphvizStatus {
    public:
        /**
         * Indicates that the current Graphviz status is unknown.
         */
        static const GraphvizStatus unknown;
        /**
         * Indicates that ReginaPrefSet::triGraphvizExec describes an
         * executable with no path information that could not be found
         * on the current system.
         */
        static const GraphvizStatus notFound;
        /**
         * Indicates that ReginaPrefSet::triGraphvizExec describes an
         * executable, possibly including path information, that does
         * not exist on the current system.
         */
        static const GraphvizStatus notExist;
        /**
         * Indicates that ReginaPrefSet::triGraphvizExec describes a
         * program that exists but is not marked as executable on the
         * current system.
         */
        static const GraphvizStatus notExecutable;
        /**
         * Indicates that ReginaPrefSet::triGraphvizExec describes an
         * executable that could not be started.
         */
        static const GraphvizStatus notStartable;
        /**
         * Indicates that Graphviz has been found on the current system,
         * but its version is unsupported by Regina.
         */
        static const GraphvizStatus unsupported;
        /**
         * Indicates that Graphviz version 1.x has been found on the
         * current system, and that dot appears to be selected.
         * Under Graphviz 1.x, dot seems to be the only tool that can
         * handle multiple edges correctly.
         */
        static const GraphvizStatus version1;
        /**
         * Indicates that Graphviz version 1.x has been found on the
         * current system, but that dot does not appear to be selected.
         * Under Graphviz 1.x, dot seems to be the only tool that can
         * handle multiple edges correctly.
         */
        static const GraphvizStatus version1NotDot;
        /**
         * Indicates that Graphviz version 2.x or later has been found
         * on the current system.
         */
        static const GraphvizStatus version2;

    private:
        int flag_;
            /**< A constant that distinguishes between the different
                 status types. */

    private:
        static QMutex cacheGraphvizMutex;
            /**< Protects the graphviz status cache, whose variables are
                 defined below. */

        // The Graphviz status cache.  This stores the results of the
        // last call to status(), so future calls with the same
        // Graphviz executable are fast.
        static QString cacheGraphvizExec;
            /**< The last user-provided executable that was tested.
                 This corresponds to ReginaPrefSet::triGraphvizExec,
                 and need not include full path details. */
        static QString cacheGraphvizExecFull;
            /**< The full pathname to the Graphviz executable corresponding
                 to \a cacheGraphvizExec, or QString::null if this full
                 pathname is unknown. */
        static GraphvizStatus cacheGraphvizStatus;
            /**< The status of the Graphviz installation corresponding
                 to \a cacheGraphvizExec. */

    public:
        /**
         * Constructors.  The default constructor sets this status to
         * GraphvizStatus::unknown.
         */
        GraphvizStatus();
        GraphvizStatus(const GraphvizStatus& status);

        GraphvizStatus& operator = (const GraphvizStatus& status);
        bool operator == (const GraphvizStatus& status) const;
        bool operator != (const GraphvizStatus& status) const;

        /**
         * Is it known that the Graphviz cannot be used on the
         * current machine?
         */
        bool unusable() const;
        /**
         * Is it known that the Graphviz can be used on the
         * current machine?
         */
        bool usable() const;

        /**
         * Determines the status of the Graphviz installation on this
         * machine corresponding to the given executable \a userExec.
         * This executable corresponds to ReginaPrefSet::triGraphvizExec,
         * and need not include full path details.
         *
         * The status is returned as the usual return value from this
         * routine, and the full pathname to the Graphviz executable is
         * returns in \a fullExec (this might be QString::null if the
         * Graphviz installation is not usable).
         *
         * Subsequent calls to this routine with the same \a userExec
         * argument are fast, since the last returned values are cached.
         * Calling with a different \a userExec will cause the cache to
         * be cleared (i.e., only one set of results is cached at a time).
         * The cache can be ignored by passing \a forceRecheck as \c true.
         *
         * This routine is thread-safe.
         */
         static GraphvizStatus status(const QString& userExec,
            QString& fullExec, bool forceRecheck = false);

    private:
        GraphvizStatus(int flag);
};

/**
 * A structure holding all Regina preferences.
 *
 * There is only one global object of type ReginaPrefSet; this ensures
 * that preferences are consistent across different main windows.
 *
 * You can access this global object by calling ReginaPrefSet.global().
 *
 * Normally you should only read the data members in this class.  If you
 * change them and you need other interface elements to notice your
 * changes (for instance, if some elements may need to redraw or refresh
 * themselves), then you should call propagate() to ensure that these
 * elements notice your changes.
 */
class ReginaPrefSet : public QObject {
    Q_OBJECT

    private:
        static ReginaPrefSet instance_;

        QList<QUrl> fileRecent_;
            /**< The actions that correspond to recently-opened files. */
        int fileRecentMax;
            /**< The maximum number of recent files to remember.
                 For now this is treated as read-only at runtime, though its
                 initial value is read from the configuration file. */

    public:
        // Some defaults that other classes may need to access:
        static const char* defaultGAPExec;
            /**< The default setting for \a triGAPExec. */
        static const char* defaultGraphvizExec;
            /**< The default setting for \a triGraphvizExec. */

        // The preferences themselves:

        enum SurfacesCompatMatrix { LocalCompat, GlobalCompat };
            /**< Possible compatibility matrices that can be displayed for a
                 normal surface list. */

        bool anglesCreationTaut;
            /**< When enumerating angle structures, should the taut
                 structures option be enabled by default? */
        QList<ReginaFilePref> censusFiles;
            /**< The list of data files to use for census lookups. */
        bool displayTagsInTree;
            /**< Should we display packet tags in the visual tree? */
        QByteArray fileImportExportCodec;
            /**< The codec to use for imports and exports. */
        bool helpIntroOnStartup;
            /**< Should we display introductory help on startup? */
        QString pdfExternalViewer;
            /**< The external program used to view PDFs.
                 This string may contain
                 additional arguments for the viewer; the PDF filename will
                 added to the end (separated by whitespace) and the entire
                 string will be passed to a shell for interpretation.  If this
                 is empty, Regina will do its best to find a suitable viewer. */
        bool pythonAutoIndent;
            /**< Should auto-indent be enabled in python consoles? */
        QList<ReginaFilePref> pythonLibraries;
            /**< The python libraries to load upon each session startup. */
        unsigned pythonSpacesPerTab;
            /**< The number of spaces to insert when <TAB> is pressed in a
                 python console. */
        bool pythonWordWrap;
            /**< Should python consoles be word wrapped? */
        unsigned surfacesCompatThreshold;
            /**< The maximum number of normal surfaces in a list for which the
                 compatibility matrices will be automatically calculated. */
        regina::NormalCoords surfacesCreationCoords;
            /**< The default coordinate system for normal surface creation. */
        regina::NormalList surfacesCreationList;
            /**< The default options for which normal surfaces to enumerate. */
        SurfacesCompatMatrix surfacesInitialCompat;
            /**< The matrix first shown when the compatibility tab is
                 opened for a normal surface list. */
        bool surfacesSupportOriented;
            /**< Should we offer support for transversely oriented
                 normal surfaces?  This is still highly experimental. */
        unsigned tabDim2Tri;
            /**< The index of the initial tab to open in a 2-manifold
                 triangulation viewer. */
        unsigned tabDim2TriSkeleton;
            /**< The index of the initial sub-tab to open in a 2-manifold
                 triangulation skeleton viewer. */
        unsigned tabDim3Tri;
            /**< The index of the initial tab to open in a 3-manifold
                 triangulation viewer. */
        unsigned tabDim3TriAlgebra;
            /**< The index of the initial sub-tab to open in a 3-manifold
                 triangulation algebra viewer. */
        unsigned tabDim3TriSkeleton;
            /**< The index of the initial sub-tab to open in a 3-manifold
                 triangulation skeleton viewer. */
<<<<<<< HEAD
        unsigned tabDim4Tri;
            /**< The index of the initial tab to open in a 4-manifold
                 triangulation viewer. */
        unsigned tabDim4TriAlgebra;
            /**< The index of the initial sub-tab to open in a 4-manifold
                 triangulation algebra viewer. */
        unsigned tabDim4TriSkeleton;
            /**< The index of the initial sub-tab to open in a 4-manifold
                 triangulation skeleton viewer. */
=======
        unsigned tabSnapPeaTri;
            /**< The index of the initial tab to open in a SnapPea
                 triangulation viewer. */
        unsigned tabSnapPeaTriAlgebra;
            /**< The index of the initial sub-tab to open in a SnapPea
                 triangulation algebra viewer. */
>>>>>>> ac402960
        unsigned tabSurfaceList;
            /**< The index of the initial sub-tab to open in a normal
                 surface list viewer. */
        unsigned treeJumpSize;
            /**< The number of steps corresponding to a jump up or down in
                 the packet tree. */
        QString triGAPExec;
            /**< The executable for starting GAP.  This need not include a
                 directory (in which case the search path will be used). */
        QString triGraphvizExec;
            /**< The executable for starting Graphviz.  This should be a tool
                 for drawing undirected graphs; the recommended Graphviz tool
                 is neato.  This need not include a directory (in which case
                 the search path will be used). */
        bool triGraphvizLabels;
            /**< Indicates whether tetrahedron/pentachoron numbers should
                 be used to label vertices in face/facet pairing graphs
                 for 3/4-manifold triangulations. */
        unsigned triSurfacePropsThreshold;
            /**< The maximum number of tetrahedra for which surface-related
                 properties of 3-manifold triangulations will be automatically
                 calculated. */
        bool useDock;
            /**< Do we use a dock area in the main window (as opposed to
                 a new window for each open packet)?  This mimics the
                 old behaviour from Regina 4.90 and before. */

        bool warnOnNonEmbedded;
            /**< Whether to warn when attempting to enumerate normal surfaces
                 that are not embedded */

        QSize windowMainSize;
            /**< The initial size of a new main topology data window. */
        QSize windowPythonSize;
            /**< The initial size of a new python console. */

    public:
        /**
         * Access the global ReginaPrefSet instance.
         */
        static ReginaPrefSet& global();

        /**
         * Read the current preference list from the platform-specific
         * settings file.
         */
        static void read();

        /**
         * Save the current preference list to the platform-specific
         * settings file.
         */
        static void save();

        /**
         * Push a new URL to the front of the recent files list,
         * updating and reorganising the list as required.
         */
        static void addRecentFile(const QUrl& url);

        /**
         * Returns a read-only reference to the current list of recent URLs.
         */
        static const QList<QUrl>& recentFiles();

        /**
         * Returns the full path to the python libraries configuration file.
         * Under Windows (where python libraries are stored in the registry),
         * this routine returns the null string.
         */
        static QString pythonLibrariesConfig();

        /**
         * Returns a sensible fixed-width font.  The font size is not
         * specified.
         */
        static QFont fixedWidthFont();

        /**
         * Returns the preferred codec for imports and exports.
         * If the preferred codec could not be found, the UTF-8 codec
         * will be returned instead.
         *
         * This routine will never return null.
         */
        static QTextCodec* importExportCodec();

        /**
         * Opens the given section of an arbitrary handbook in an appropriate
         * manner.  If the handbook is in fact the users' handbook then
         * the argument \a handbook should be 0 (which enables specialised
         * code for the users' handbook only).
         */
        static void openHandbook(const char* section, const char* handbook,
            QWidget* parentWidget);

        /**
         * Inform everyone who needs to know that this preference set
         * might have changed.
         *
         * This simply causes the global ReginaPrefSet to emit the
         * signal preferencesChanged().
         */
        static void propagate();

    public slots:
        /**
         * Empty the recent files list.
         */
        void clearRecentFiles();

    signals:
        /**
         * Emitted from the global ReginaPrefSet instance when the
         * global preferences have changed.  If the recent files list
         * changes, this signal will \e not be emitted; however, one or
         * more of the recent files signals will be emitted instead.
         */
        void preferencesChanged();

        /**
         * Emitted from the global ReginaPrefSet instance when a new URL
         * is prepended to the beginning of the recent files list.
         */
        void recentFileAdded(const QUrl& url);

        /**
         * Emitted from the global ReginaPrefSet instance when an existing URL
         * is moved to the front of the recent files list.
         */
        void recentFilePromoted(const QUrl& url);

        /**
         * Emitted from the global ReginaPrefSet instance when the last URL
         * is removed from the recent files list.
         */
        void recentFileRemovedLast();

        /**
         * Emitted from the global ReginaPrefSet instance when the
         * recent files list is emptied completely.
         */
        void recentFilesCleared();

        /**
         * Emitted from the global ReginaPrefSet instance when the
         * recent files list is refilled from scratch, possibly bearing
         * no resemblance to its original contents.
         */
        void recentFilesFilled();

    private:
        // Constructor that provides a reasonable set of defaults.
        ReginaPrefSet();

        // Non-static internal read/write routines:
        void readInternal();
        void saveInternal() const;

        // Read and write python libraries to/from the regina-python
        // configuration file.  As an exception, under Windows, use the
        // registry instead.
        void readPythonLibraries();
        void savePythonLibraries() const;
};

inline GraphvizStatus::GraphvizStatus() : flag_(unknown.flag_) {
}

inline GraphvizStatus::GraphvizStatus(const GraphvizStatus& status) :
        flag_(status.flag_) {
}

inline GraphvizStatus::GraphvizStatus(int flag) : flag_(flag) {
}

inline GraphvizStatus& GraphvizStatus::operator = (
        const GraphvizStatus& status) {
    flag_ = status.flag_;
    return *this;
}

inline bool GraphvizStatus::operator == (const GraphvizStatus& status) const {
    return (flag_ == status.flag_);
}

inline bool GraphvizStatus::operator != (const GraphvizStatus& status) const {
    return (flag_ != status.flag_);
}

inline bool GraphvizStatus::unusable() const {
    return (*this == notFound || *this == notExist ||
        *this == notExecutable || *this == notStartable ||
        *this == unsupported);
}

inline bool GraphvizStatus::usable() const {
    return (*this == version1 || *this == version2);
}

inline ReginaFilePref::ReginaFilePref() : active_(true) {
}

inline ReginaFilePref::ReginaFilePref(const QString& filename, bool active) :
        active_(active) {
    setFilename(filename);
}

inline ReginaFilePref::ReginaFilePref(const QString& filename,
        const QString& displayName, const QString& systemKey, bool active) :
        filename_(filename), displayName_(displayName),
        systemKey_(systemKey), active_(active) {
}

inline bool ReginaFilePref::isActive() const {
    return active_;
}

inline bool ReginaFilePref::isSystem() const {
    return (! systemKey_.isNull());
}

inline void ReginaFilePref::activate() {
    active_ = true;
}

inline void ReginaFilePref::deactivate() {
    active_ = false;
}

inline const QString& ReginaFilePref::longDisplayName() const {
    return displayName_;
}

inline bool ReginaFilePref::operator == (const ReginaFilePref& f) const {
    return (filename_ == f.filename_);
}

inline ReginaPrefSet& ReginaPrefSet::global() {
    return instance_;
}

inline void ReginaPrefSet::read() {
    instance_.readInternal();
}

inline void ReginaPrefSet::save() {
    instance_.saveInternal();
}

inline void ReginaPrefSet::propagate() {
    emit instance_.preferencesChanged();
}

inline const QList<QUrl>& ReginaPrefSet::recentFiles() {
    return instance_.fileRecent_;
}

#endif
<|MERGE_RESOLUTION|>--- conflicted
+++ resolved
@@ -403,7 +403,6 @@
         unsigned tabDim3TriSkeleton;
             /**< The index of the initial sub-tab to open in a 3-manifold
                  triangulation skeleton viewer. */
-<<<<<<< HEAD
         unsigned tabDim4Tri;
             /**< The index of the initial tab to open in a 4-manifold
                  triangulation viewer. */
@@ -413,14 +412,12 @@
         unsigned tabDim4TriSkeleton;
             /**< The index of the initial sub-tab to open in a 4-manifold
                  triangulation skeleton viewer. */
-=======
         unsigned tabSnapPeaTri;
             /**< The index of the initial tab to open in a SnapPea
                  triangulation viewer. */
         unsigned tabSnapPeaTriAlgebra;
             /**< The index of the initial sub-tab to open in a SnapPea
                  triangulation algebra viewer. */
->>>>>>> ac402960
         unsigned tabSurfaceList;
             /**< The index of the initial sub-tab to open in a normal
                  surface list viewer. */
